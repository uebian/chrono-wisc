// Copyright (c) 2022 projectchrono.org
// All rights reserved.
//
// Use of this source code is governed by a BSD-style license that can be found
// in the LICENSE file at the top level of the distribution and at
// http://projectchrono.org/license-chrono.txt.
//
// =============================================================================
// Authors: Rainer Gericke, Radu Serban
// =============================================================================
//
// VSG-based visualization wrapper for vehicles.  This class is a derived
// from ChVisualSystemVSG and provides the following functionality:
//   - rendering of the entire VSG scene
//   - custom chase-camera (which can be controlled with keyboard)
//   - optional rendering of links, springs, stats, etc.
//
// =============================================================================

#include "chrono_vsg/ChGuiComponentVSG.h"

#include "chrono_vehicle/ChVehicleVisualSystemVSG.h"
#include "chrono_vehicle/driver/ChInteractiveDriver.h"
#include "chrono_vehicle/powertrain/ChAutomaticTransmissionShafts.h"

namespace chrono {
namespace vehicle {

// -----------------------------------------------------------------------------

class ChVehicleKeyboardHandlerVSG : public vsg3d::ChEventHandlerVSG {
  public:
    ChVehicleKeyboardHandlerVSG(ChVehicleVisualSystemVSG* vsys)
        : m_vsys(vsys), m_transmission_auto(nullptr), m_transmission_manual(nullptr) {
        auto transmission = m_vsys->m_vehicle->GetTransmission();
        if (transmission) {
            m_transmission_auto = transmission->asAutomatic();  // nullptr for a manual transmission
            m_transmission_manual = transmission->asManual();   // nullptr for an automatic transmission
        }
    }

    // Keyboard events for chase-cam and interactive driver control
    void process(vsg::KeyPressEvent& keyPress) override {
        if (!m_vsys->m_vehicle)
            return;
        auto driver = dynamic_cast<ChInteractiveDriver*>(m_vsys->GetDriver());
        switch (keyPress.keyModified) {
            case vsg::KEY_V:
                m_vsys->m_vehicle->LogConstraintViolations();
                return;
            default:
                break;
        }

        switch (keyPress.keyBase) {
            case vsg::KEY_Left:
                m_vsys->m_camera->Turn(-1);
                break;
            case vsg::KEY_Right:
                m_vsys->m_camera->Turn(1);
                break;
            case vsg::KEY_Down:
                m_vsys->m_camera->Zoom(+1);
                break;
            case vsg::KEY_Up:
                m_vsys->m_camera->Zoom(-1);
                break;
            case vsg::KEY_Prior:
                m_vsys->m_camera->Raise(-1);
                return;
            case vsg::KEY_Next:
                m_vsys->m_camera->Raise(+1);
                return;
            case vsg::KEY_a:
                if (driver)
                    driver->SteeringLeft();
                return;
            case vsg::KEY_d:
                if (driver)
                    driver->SteeringRight();
                return;
            case vsg::KEY_c:
                if (driver)
                    driver->SteeringCenter();
                return;
            case vsg::KEY_w:
                if (driver)
                    driver->IncreaseThrottle();
                return;
            case vsg::KEY_s:
                if (driver)
                    driver->DecreaseThrottle();
                return;
            case vsg::KEY_r:
                if (driver)
                    driver->ReleasePedals();
                return;
            case vsg::KEY_1:
                m_vsys->SetChaseCameraState(utils::ChChaseCamera::Chase);
                return;
            case vsg::KEY_2:
                m_vsys->SetChaseCameraState(utils::ChChaseCamera::Follow);
                return;
            case vsg::KEY_3:
                m_vsys->SetChaseCameraState(utils::ChChaseCamera::Track);
                return;
            case vsg::KEY_4:
                m_vsys->SetChaseCameraState(utils::ChChaseCamera::Inside);
                return;
            case vsg::KEY_5:
                m_vsys->SetChaseCameraState(utils::ChChaseCamera::Free);
                return;
            default:
                break;
        }

        if (m_transmission_auto) {
            switch (keyPress.keyBase) {
                case vsg::KEY_z:
                    if (m_transmission_auto->GetDriveMode() != ChAutomaticTransmission::DriveMode::FORWARD)
                        m_transmission_auto->SetDriveMode(ChAutomaticTransmission::DriveMode::FORWARD);
                    else
                        m_transmission_auto->SetDriveMode(ChAutomaticTransmission::DriveMode::REVERSE);
                    return;
                case vsg::KEY_x:
                    m_transmission_auto->SetDriveMode(ChAutomaticTransmission::DriveMode::NEUTRAL);
                    return;
                case vsg::KEY_t:
                    if (m_transmission_auto->GetShiftMode() == ChAutomaticTransmission::ShiftMode::MANUAL)
                        m_transmission_auto->SetShiftMode(ChAutomaticTransmission::ShiftMode::AUTOMATIC);
                    else
                        m_transmission_auto->SetShiftMode(ChAutomaticTransmission::ShiftMode::MANUAL);
                    return;
                case vsg::KEY_Rightbracket:
                    m_transmission_auto->ShiftUp();
                    return;
                case vsg::KEY_Leftbracket:
                    m_transmission_auto->ShiftDown();
                    return;
                default:
                    break;
            }
        }

        if (m_transmission_manual) {
            switch (keyPress.keyBase) {
                case vsg::KEY_Rightbracket:
                    m_transmission_manual->ShiftUp();
                    return;
                case vsg::KEY_Leftbracket:
                    m_transmission_manual->ShiftDown();
                    return;
                case vsg::KEY_e:
                    if (driver)
                        driver->IncreaseClutch();
                    return;
                case vsg::KEY_q:
                    if (driver)
                        driver->DecreaseClutch();
                    return;
                default:
                    break;
            }
        }
    }

  private:
    ChVehicleVisualSystemVSG* m_vsys;
    ChAutomaticTransmission* m_transmission_auto;
    ChManualTransmission* m_transmission_manual;
};

// -----------------------------------------------------------------------------

class ChVehicleGuiComponentVSG : public vsg3d::ChGuiComponentVSG {
  public:
    ChVehicleGuiComponentVSG(ChVehicleVisualSystemVSG* vsys) : m_vsys(vsys) {}
    virtual void render() override;

  private:
    ChVehicleVisualSystemVSG* m_vsys;
};

void ShowHelp() {
    if (ImGui::CollapsingHeader("Chase camera controls", ImGuiTreeNodeFlags_DefaultOpen)) {
        ImGui::BulletText("Selection of camera mode");
        ImGui::Indent();
        ImGui::TextUnformatted("1, 2, 3, 4: select camera mode (chase/follow/track/inside)");
        ImGui::Unindent();

        ImGui::BulletText("'Chase' mode");
        ImGui::Indent();
        ImGui::TextUnformatted("Left/Right: adjust camera chase angle");
        ImGui::TextUnformatted("Up/Down: adjust camera chase distance");
        ImGui::Unindent();

        ImGui::BulletText("'Follow' mode");
        ImGui::Indent();
        ImGui::TextUnformatted("Up/Down: adjust camera chase distance");
        ImGui::Unindent();

        ImGui::BulletText("'Track' mode");
        ImGui::BulletText("'Inside' mode");
        ImGui::Indent();
        ImGui::TextUnformatted("no controls available");
        ImGui::Unindent();
    }

    if (ImGui::CollapsingHeader("Vehicle controls", ImGuiTreeNodeFlags_DefaultOpen)) {
        ImGui::BulletText("Drive and steering controls");
        ImGui::Indent();
        ImGui::TextUnformatted("W/S: acceleartion/decceleration (combined throttle/brake controls)");
        ImGui::TextUnformatted("A/D: steering (left/right)");
        ImGui::TextUnformatted("C: center steering wheel (set steering=0)");
        ImGui::TextUnformatted("R: release pedals (set throttle=brake=clutch=0)");
        ImGui::Unindent();

        ImGui::BulletText("Automatic transmission vehicles");
        ImGui::Indent();
        ImGui::TextUnformatted("Z: toggle forward/reverse");
        ImGui::TextUnformatted("X: shift to neutral");
        ImGui::TextUnformatted("T: toggle manumatic/full automatic mode");
        ImGui::TextUnformatted("]: shift up (in manumatic mode)");
        ImGui::TextUnformatted("[: shift down (in manumatic mode)");
        ImGui::Unindent();

        ImGui::BulletText(
            "Manual transmission vehicles\n(shifting up and down goes from forward gears to neutral and then reverse)");
        ImGui::Indent();
        ImGui::TextUnformatted("]: shift up");
        ImGui::TextUnformatted("[: shift down");
        ImGui::Unindent();
    }
}

void ChVehicleGuiComponentVSG::render() {
    ImGui::SetNextWindowSize(ImVec2(280.0f, 0.0f));
    ////ImGui::SetNextWindowPos(ImVec2(5.0f, 150.0f));
<<<<<<< HEAD
    std::string title = "Vehicle [" + m_vsys->GetVehicle().GetName() + "]";
    ImGui::Begin(title.c_str());
=======
    ImGui::Begin("Vehicle");

    std::string vehicle_name = "Vehicle: \"" + m_app->GetVehicle().GetName() + "\"";
    ImGui::TextUnformatted(vehicle_name.c_str());
>>>>>>> 2468b111

    if (ImGui::BeginTable("CamTable", 2, ImGuiTableFlags_BordersOuter | ImGuiTableFlags_SizingFixedFit,
                          ImVec2(0.0f, 0.0f))) {
        ImGui::TableNextColumn();
        ImGui::TextUnformatted("Camera State:");
        ImGui::TableNextColumn();
        ImGui::TextUnformatted(m_vsys->GetChaseCamera().GetStateName().c_str());
        ImGui::EndTable();
    }

    ////ImGui::Spacing();

    if (ImGui::BeginTable("RTFTable", 2, ImGuiTableFlags_BordersOuter | ImGuiTableFlags_SizingFixedFit,
                          ImVec2(0.0f, 0.0f))) {
        ImGui::TableNextColumn();
        ImGui::TextUnformatted("RTF step:");
        ImGui::TableNextColumn();
        ImGui::Text("%8.2f", m_vsys->GetStepRTF());
        ImGui::EndTable();
    }

    ////ImGui::Spacing();

    if (ImGui::BeginTable("VehTable", 2, ImGuiTableFlags_BordersOuter | ImGuiTableFlags_SizingFixedFit,
                          ImVec2(0.0f, 0.0f))) {
        ImGui::TableNextRow();
        ImGui::TableNextColumn();
        ImGui::TextUnformatted("Vehicle Speed:");
        ImGui::TableNextColumn();
        ImGui::Text("%8.2f m/s", m_vsys->GetVehicle().GetSpeed());
        ImGui::TableNextRow();
        ImGui::TableNextColumn();
        ImGui::TextUnformatted("Steering:");
        ImGui::TableNextColumn();
        ImGui::PushItemWidth(150.0f);
        ImGui::PushStyleColor(ImGuiCol_SliderGrab, (ImVec4)ImColor(200, 100, 20));
        DrawGauge(-m_vsys->GetSteering(), -1, 1);
        ImGui::PopStyleColor();
        ImGui::PopItemWidth();
        ImGui::TableNextRow();
        ImGui::TableNextColumn();
        if (m_vsys->GetVehicle().GetPowertrainAssembly() &&
            m_vsys->GetVehicle().GetPowertrainAssembly()->GetTransmission()->IsManual()) {
            ImGui::TextUnformatted("Clutch:");
            ImGui::TableNextColumn();
            DrawGauge(m_vsys->GetClutch(), 0, 1);
            ImGui::TableNextRow();
            ImGui::TableNextColumn();
        }
        ImGui::TextUnformatted("Braking:");
        ImGui::TableNextColumn();
        DrawGauge(m_vsys->GetBraking(), 0, 1);
        ImGui::TableNextRow();
        ImGui::TableNextColumn();
        ImGui::TextUnformatted("Throttle:");
        ImGui::TableNextColumn();
        DrawGauge(m_vsys->GetThrottle(), 0, 1);
        ImGui::EndTable();
    }

    ////ImGui::Spacing();

    if (ImGui::BeginTable("VehAttitude", 2, ImGuiTableFlags_BordersOuter | ImGuiTableFlags_SizingFixedFit,
                          ImVec2(0.0f, 0.0f))) {
<<<<<<< HEAD
        auto terrain = m_vsys->GetTerrain();
        static int e = 0;  // 0: global, 1: local
=======
        auto terrain = m_app->GetTerrain();
>>>>>>> 2468b111

        ImGui::TableNextRow();
        ImGui::TableNextColumn();
        ImGui::TextUnformatted("Vehicle Attitude");

        static int global_attitude = 0;  // 0: global, 1: relative
        if (terrain) {
            ImGui::TableNextColumn();
            ImGui::RadioButton("absolute", &global_attitude, 0);
            ImGui::SameLine();
            ImGui::RadioButton("local", &global_attitude, 1);
        }

        double roll = 0;
        double pitch = 0;

<<<<<<< HEAD
        if (e == 0) {
            roll = m_vsys->GetVehicle().GetRoll() * CH_RAD_TO_DEG;
            pitch = m_vsys->GetVehicle().GetPitch() * CH_RAD_TO_DEG;
=======
        if (global_attitude == 0) {
            roll = m_app->GetVehicle().GetRoll() * CH_RAD_TO_DEG;
            pitch = m_app->GetVehicle().GetPitch() * CH_RAD_TO_DEG;
>>>>>>> 2468b111
        } else {
            roll = m_vsys->GetVehicle().GetRoll(*terrain) * CH_RAD_TO_DEG;
            pitch = m_vsys->GetVehicle().GetPitch(*terrain) * CH_RAD_TO_DEG;
        }

        ImGui::TableNextRow();
        ImGui::TableNextColumn();
        ImGui::TextUnformatted("Roll angle:");
        ImGui::TableNextColumn();
        ImGui::Text("%6.1f deg", roll);

        ImGui::TableNextRow();
        ImGui::TableNextColumn();
        ImGui::TextUnformatted("Pitch angle:");
        ImGui::TableNextColumn();
        ImGui::Text("%6.1f deg", pitch);

        ImGui::TableNextRow();
        ImGui::TableNextColumn();
        ImGui::TextUnformatted("Slip angle:");
        ImGui::TableNextColumn();
        ImGui::Text("%6.1f deg", m_vsys->GetVehicle().GetSlipAngle() * CH_RAD_TO_DEG);

        ImGui::EndTable();
    }

    // Display information from powertrain system
    const auto& powertrain = m_vsys->GetVehicle().GetPowertrainAssembly();

    if (powertrain) {
        const auto& engine = powertrain->GetEngine();
        const auto& transmission = powertrain->GetTransmission();

        auto transmission_auto = transmission->asAutomatic();  // nullptr for a manual transmission
        ////auto transmission_manual = transmission->asManual();   // nullptr for an automatic transmission

        ////ImGui::Spacing();

        if (ImGui::BeginTable("Powertrain", 2, ImGuiTableFlags_BordersOuter | ImGuiTableFlags_SizingFixedFit,
                              ImVec2(0.0f, 0.0f))) {
            ImGui::TableNextColumn();
            ImGui::TextUnformatted("Engine Speed:");
            ImGui::TableNextColumn();
            ImGui::Text("%8.1lf RPM", engine->GetMotorSpeed() * 30 / CH_PI);
            ImGui::TableNextRow();

            ImGui::TableNextColumn();
            ImGui::TextUnformatted("Engine Torque:");
            ImGui::TableNextColumn();
            ImGui::Text("%8.1lf Nm", engine->GetOutputMotorshaftTorque());
            ImGui::TableNextRow();

            char label[64];
            int nstr = sizeof(label) - 1;

            ImGui::TableNextColumn();
            char shift_mode = 'M';
            if (transmission->IsAutomatic()) {
                if (transmission_auto->GetShiftMode() == ChAutomaticTransmission::ShiftMode::AUTOMATIC) {
                    shift_mode = 'A';
                }
                switch (transmission_auto->GetDriveMode()) {
                    case ChAutomaticTransmission::DriveMode::FORWARD:
                        snprintf(label, nstr, "[%c] Gear forward:", shift_mode);
                        break;
                    case ChAutomaticTransmission::DriveMode::NEUTRAL:
                        snprintf(label, nstr, "[%c] Gear neutral", shift_mode);
                        break;
                    case ChAutomaticTransmission::DriveMode::REVERSE:
                        snprintf(label, nstr, "[%c] Gear reverse", shift_mode);
                        break;
                }
            } else if (transmission->IsManual()) {
                snprintf(label, nstr, "[M] Gear:");
            }
            ImGui::Text("%s", label);

            ImGui::TableNextColumn();
            if (transmission->IsManual() ||
                (transmission->IsAutomatic() &&
                 transmission_auto->GetDriveMode() == ChAutomaticTransmission::DriveMode::FORWARD)) {
                ImGui::Text("%d", transmission->GetCurrentGear());
            }

            ImGui::TableNextRow();
            ImGui::EndTable();
        }

        if (transmission_auto && transmission_auto->HasTorqueConverter()) {
            ////ImGui::Spacing();

            if (ImGui::BeginTable("TorqueConverter", 2, ImGuiTableFlags_BordersOuter | ImGuiTableFlags_SizingFixedFit,
                                  ImVec2(0.0f, 0.0f))) {
                ImGui::TableNextColumn();
                ImGui::TextUnformatted("T.conv.slip:");
                ImGui::TableNextColumn();
                ImGui::Text("%8.1f", transmission_auto->GetTorqueConverterSlippage());
                ImGui::TableNextRow();
                ImGui::TableNextColumn();
                ImGui::TextUnformatted("T.conv.torque.in:");
                ImGui::TableNextColumn();
                ImGui::Text("%8.1f Nm", transmission_auto->GetTorqueConverterInputTorque());
                ImGui::TableNextRow();
                ImGui::TableNextColumn();
                ImGui::TextUnformatted("T.conv.torque.out:");
                ImGui::TableNextColumn();
                ImGui::Text("%8.1f Nm", transmission_auto->GetTorqueConverterOutputTorque());
                ImGui::TableNextRow();
                ImGui::TableNextColumn();
                ImGui::TextUnformatted("T.conv.speed.out:");
                ImGui::TableNextColumn();
                ImGui::Text("%8.1f RPM", transmission_auto->GetTorqueConverterOutputSpeed() * 30 / CH_PI);
                ImGui::TableNextRow();
                ImGui::EndTable();
            }
        }
    }

    m_vsys->AppendGUIStats();

    static bool show_help = false;
    ImGui::Spacing();
    ImGui::Checkbox("Vehicle controls help", &show_help);

    if (show_help) {
        ImGuiIO& io = ImGui::GetIO();
        ImGui::SetNextWindowPos(ImVec2(io.DisplaySize.x * 0.5f, io.DisplaySize.y * 0.5f), ImGuiCond_Always,
                                ImVec2(0.5f, 0.5f));
        ImGui::SetNextWindowSize(ImVec2(io.DisplaySize.x * 0.75f, io.DisplaySize.y * 0.75f), ImGuiCond_Always);
        ImGui::Begin("Help", &show_help, ImGuiWindowFlags_NoCollapse);
        ShowHelp();
        ImGui::End();
    }

    ImGui::End();
}

// -----------------------------------------------------------------------------

ChVehicleVisualSystemVSG::ChVehicleVisualSystemVSG() : ChVisualSystemVSG() {
    m_logo_filename = vehicle::GetDataFile("logo_chronovehicle_alpha.png");

    // Disable global visibility controls
    m_show_visibility_controls = false;
}

ChVehicleVisualSystemVSG::~ChVehicleVisualSystemVSG() {}

void ChVehicleVisualSystemVSG::Initialize() {
    if (m_initialized)
        return;

    // Do not create a VSG camera trackball controller
    m_camera_trackball = false;

    // Create vehicle-specific GUI and let derived classes append to it
    m_gui.push_back(chrono_types::make_shared<ChVehicleGuiComponentVSG>(this));

    // Add keyboard handler
    m_evhandler.push_back(chrono_types::make_shared<ChVehicleKeyboardHandlerVSG>(this));

    // Invoke the base Initialize method
    // Note: this must occur only *after* adding custom GUI components and event handlers
    ChVisualSystemVSG::Initialize();
}

void ChVehicleVisualSystemVSG::Advance(double step) {
    // Update the ChChaseCamera: take as many integration steps as needed to
    // exactly reach the value 'step'
    double t = 0;
    while (t < step) {
        double h = std::min<>(m_stepsize, step - t);
        m_camera->Update(h);
        t += h;
    }

    // Update the VSG camera
    ChVector3d cam_pos = m_camera->GetCameraPos();
    ChVector3d cam_target = m_camera->GetTargetPos();
    m_vsg_cameraEye.set(cam_pos.x(), cam_pos.y(), cam_pos.z());
    m_vsg_cameraTarget.set(cam_target.x(), cam_target.y(), cam_target.z());
    m_lookAt->eye.set(cam_pos.x(), cam_pos.y(), cam_pos.z());
    m_lookAt->center.set(cam_target.x(), cam_target.y(), cam_target.z());
}

}  // namespace vehicle
}  // namespace chrono<|MERGE_RESOLUTION|>--- conflicted
+++ resolved
@@ -236,15 +236,10 @@
 void ChVehicleGuiComponentVSG::render() {
     ImGui::SetNextWindowSize(ImVec2(280.0f, 0.0f));
     ////ImGui::SetNextWindowPos(ImVec2(5.0f, 150.0f));
-<<<<<<< HEAD
-    std::string title = "Vehicle [" + m_vsys->GetVehicle().GetName() + "]";
-    ImGui::Begin(title.c_str());
-=======
     ImGui::Begin("Vehicle");
 
-    std::string vehicle_name = "Vehicle: \"" + m_app->GetVehicle().GetName() + "\"";
+    std::string vehicle_name = "Vehicle: \"" + m_vsys->GetVehicle().GetName() + "\"";
     ImGui::TextUnformatted(vehicle_name.c_str());
->>>>>>> 2468b111
 
     if (ImGui::BeginTable("CamTable", 2, ImGuiTableFlags_BordersOuter | ImGuiTableFlags_SizingFixedFit,
                           ImVec2(0.0f, 0.0f))) {
@@ -309,12 +304,7 @@
 
     if (ImGui::BeginTable("VehAttitude", 2, ImGuiTableFlags_BordersOuter | ImGuiTableFlags_SizingFixedFit,
                           ImVec2(0.0f, 0.0f))) {
-<<<<<<< HEAD
         auto terrain = m_vsys->GetTerrain();
-        static int e = 0;  // 0: global, 1: local
-=======
-        auto terrain = m_app->GetTerrain();
->>>>>>> 2468b111
 
         ImGui::TableNextRow();
         ImGui::TableNextColumn();
@@ -330,16 +320,9 @@
 
         double roll = 0;
         double pitch = 0;
-
-<<<<<<< HEAD
-        if (e == 0) {
+        if (global_attitude == 0) {
             roll = m_vsys->GetVehicle().GetRoll() * CH_RAD_TO_DEG;
             pitch = m_vsys->GetVehicle().GetPitch() * CH_RAD_TO_DEG;
-=======
-        if (global_attitude == 0) {
-            roll = m_app->GetVehicle().GetRoll() * CH_RAD_TO_DEG;
-            pitch = m_app->GetVehicle().GetPitch() * CH_RAD_TO_DEG;
->>>>>>> 2468b111
         } else {
             roll = m_vsys->GetVehicle().GetRoll(*terrain) * CH_RAD_TO_DEG;
             pitch = m_vsys->GetVehicle().GetPitch(*terrain) * CH_RAD_TO_DEG;
