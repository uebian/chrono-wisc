// =============================================================================
// PROJECT CHRONO - http://projectchrono.org
//
// Copyright (c) 2020 projectchrono.org
// All rights reserved.
//
// Use of this source code is governed by a BSD-style license that can be found
// in the LICENSE file at the top level of the distribution and at
// http://projectchrono.org/license-chrono.txt.
//
// =============================================================================
// Authors: Aaron Young
// =============================================================================
//
// Common code for all SynChrono messages classes that handle Flatbuffer data.
// Knows about a rank, a type and that each class should handle going to and
// from flatbuffer messages
//
// =============================================================================

#ifndef SYN_MESSAGE_H
#define SYN_MESSAGE_H

#include "chrono_synchrono/flatbuffer/message/SynMessageUtils.h"
#include "chrono_synchrono/flatbuffer/message/SynFlatBuffers_generated.h"

#include <map>

namespace chrono {
namespace synchrono {

/// @addtogroup synchrono_flatbuffer
/// @{

typedef flatbuffers::Offset<SynFlatBuffers::Message> FlatBufferMessage;

///@brief SynMessage is the base class for all messages
/// Basically wraps the FlatBuffer methods to better handle the SynChrono message passing system
/// Will be inherited from to create new message types
class SYN_API SynMessage {
  public:
    ///@brief Destroy the SynMessage object
    virtual ~SynMessage() {}

    ///@brief Converts a received flatbuffer message to a SynMessage
    ///
    ///@param message the flatbuffer message to convert to a SynMessage
    virtual void ConvertFromFlatBuffers(const SynFlatBuffers::Message* message) = 0;

    ///@brief Converts this object to a flatbuffer message
    ///
    ///@param builder a flatbuffer builder to construct the message with
    ///@return FlatBufferMessage the constructed flatbuffer message
    virtual FlatBufferMessage ConvertToFlatBuffers(flatbuffers::FlatBufferBuilder& builder) const = 0;

    ///@brief Get the key of the source of this message
    ///
<<<<<<< HEAD
    ///@return AgentKey the source key
    AgentKey GetSourceKey() { return m_source_key; }
=======
    ///@return unsigned int the source id
    unsigned int GetSourceID() const { return m_source_id; }
>>>>>>> beaad687

    ///@brief Set the key of the source of this message
    ///
    ///@param source_key AgentKey the source key
    void SetSourceKey(AgentKey source_key) { m_source_key = source_key; }

    ///@brief Get the key of the destination for this message
    ///
<<<<<<< HEAD
    ///@return AgentKey the destination key
    AgentKey GetDestinationKey() { return m_destination_key; }
=======
    ///@return unsigned int the destination id
    unsigned int GetDestinationID() const { return m_destination_id; }
>>>>>>> beaad687

    SynFlatBuffers::Type GetMessageType() { return m_msg_type; }
    void SetMessageType(SynFlatBuffers::Type msg_type) { m_msg_type = msg_type; }

    double time;  ///< simulation time

  protected:
    ///@brief Constructor
    ///
<<<<<<< HEAD
    ///@param source_key the key of the source to which the message is sent from
    ///@param destination_key the key of the destination to which the message is sent to
    SynMessage(AgentKey source_key = AgentKey(), AgentKey destination_key = AgentKey())
        : time(0.0), m_source_key(source_key), m_destination_key(destination_key) {}

    AgentKey m_source_key;            ///< key for the source which sent this message
    AgentKey m_destination_key;       ///< key for the destination of this message
=======
    ///@param source_id the id of the source to which the message is sent from
    ///@param destination_id the id of the destination to which the message is sent to
    SynMessage(unsigned int source_id, unsigned int destination_id)
        : time(0.0),
          m_source_id(source_id),
          m_destination_id(destination_id),
          m_msg_type(SynFlatBuffers::Type::Type_NONE) {}

    unsigned int m_source_id;         ///< id for the source which sent this message
    unsigned int m_destination_id;    ///< id for the destination of this message
>>>>>>> beaad687
    SynFlatBuffers::Type m_msg_type;  ///< Type of message that we contain
};

typedef std::vector<std::shared_ptr<SynMessage>> SynMessageList;

typedef std::map<int, std::map<int, std::shared_ptr<SynMessage>>> SynMessageMap;

/// @} synchrono_flatbuffer

}  // namespace synchrono
}  // namespace chrono

#endif<|MERGE_RESOLUTION|>--- conflicted
+++ resolved
@@ -55,13 +55,8 @@
 
     ///@brief Get the key of the source of this message
     ///
-<<<<<<< HEAD
     ///@return AgentKey the source key
     AgentKey GetSourceKey() { return m_source_key; }
-=======
-    ///@return unsigned int the source id
-    unsigned int GetSourceID() const { return m_source_id; }
->>>>>>> beaad687
 
     ///@brief Set the key of the source of this message
     ///
@@ -70,13 +65,8 @@
 
     ///@brief Get the key of the destination for this message
     ///
-<<<<<<< HEAD
     ///@return AgentKey the destination key
     AgentKey GetDestinationKey() { return m_destination_key; }
-=======
-    ///@return unsigned int the destination id
-    unsigned int GetDestinationID() const { return m_destination_id; }
->>>>>>> beaad687
 
     SynFlatBuffers::Type GetMessageType() { return m_msg_type; }
     void SetMessageType(SynFlatBuffers::Type msg_type) { m_msg_type = msg_type; }
@@ -86,26 +76,17 @@
   protected:
     ///@brief Constructor
     ///
-<<<<<<< HEAD
     ///@param source_key the key of the source to which the message is sent from
     ///@param destination_key the key of the destination to which the message is sent to
     SynMessage(AgentKey source_key = AgentKey(), AgentKey destination_key = AgentKey())
-        : time(0.0), m_source_key(source_key), m_destination_key(destination_key) {}
-
-    AgentKey m_source_key;            ///< key for the source which sent this message
-    AgentKey m_destination_key;       ///< key for the destination of this message
-=======
-    ///@param source_id the id of the source to which the message is sent from
-    ///@param destination_id the id of the destination to which the message is sent to
-    SynMessage(unsigned int source_id, unsigned int destination_id)
         : time(0.0),
-          m_source_id(source_id),
-          m_destination_id(destination_id),
+          m_source_key(source_key),
+          m_destination_key(destination_key),
           m_msg_type(SynFlatBuffers::Type::Type_NONE) {}
 
-    unsigned int m_source_id;         ///< id for the source which sent this message
-    unsigned int m_destination_id;    ///< id for the destination of this message
->>>>>>> beaad687
+    AgentKey m_source_key;       ///< key for the source which sent this message
+    AgentKey m_destination_key;  ///< key for the destination of this message
+
     SynFlatBuffers::Type m_msg_type;  ///< Type of message that we contain
 };
 
