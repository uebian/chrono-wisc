﻿// =============================================================================
// PROJECT CHRONO - http://projectchrono.org
//
// Copyright (c) 2014 projectchrono.org
// All rights reserved.
//
// Use of this source code is governed by a BSD-style license that can be found
// in the LICENSE file at the top level of the distribution and at
// http://projectchrono.org/license-chrono.txt.
//
// =============================================================================
// Authors: Alessandro Tasora
// =============================================================================

#include <iomanip>

#include "chrono_modal/ChModalAssembly.h"
#include "chrono/physics/ChSystem.h"
#include "chrono/fea/ChNodeFEAxyz.h"
#include "chrono/fea/ChNodeFEAxyzrot.h"

namespace chrono {

using namespace fea;

namespace modal {

// Register into the object factory, to enable run-time dynamic creation and persistence
CH_FACTORY_REGISTER(ChModalAssembly)

ChModalAssembly::ChModalAssembly()
    : modal_variables(nullptr), m_num_coords_modal(0), m_is_model_reduced(false), internal_nodes_update(true) {}

ChModalAssembly::ChModalAssembly(const ChModalAssembly& other) : ChAssembly(other) {
    m_is_model_reduced = other.m_is_model_reduced;
    modal_q = other.modal_q;
    modal_q_dt = other.modal_q_dt;
    modal_q_dtdt = other.modal_q_dtdt;
    internal_nodes_update = other.internal_nodes_update;
    full_forces_internal = other.full_forces_internal;

    //// TODO:  deep copy of the object lists (internal_bodylist, internal_linklist, internal_meshlist,
    /// internal_otherphysicslist)
}

ChModalAssembly::~ChModalAssembly() {
    RemoveAllInternalBodies();
    RemoveAllInternalLinks();
    RemoveAllInternalMeshes();
    RemoveAllInternalOtherPhysicsItems();
    if (this->modal_variables)
        delete this->modal_variables;
}

ChModalAssembly& ChModalAssembly::operator=(ChModalAssembly other) {
    ChModalAssembly tmp(other);
    swap(*this, other);
    return *this;
}

void ChModalAssembly::FlagModelAsReduced() {
<<<<<<< HEAD
    this->m_is_model_reduced = true;
=======
    m_is_model_reduced = true;
>>>>>>> 51e065fa
    Setup();
}

// Note: implement this as a friend function (instead of a member function swap(ChModalAssembly& other)) so that other
// classes that have a ChModalAssembly member (currently only ChSystem) could use it, the same way we use std::swap
// here.
void swap(ChModalAssembly& first, ChModalAssembly& second) {
    using std::swap;
    // swap(first.nbodies, second.nbodies);
    // TODO
}

void ChModalAssembly::Clear() {
    ChAssembly::Clear();  // parent

    RemoveAllInternalBodies();
    RemoveAllInternalLinks();
    RemoveAllInternalMeshes();
    RemoveAllInternalOtherPhysicsItems();

    if (this->modal_variables)
        delete this->modal_variables;
}

// Assembly a sparse matrix by bordering square H with rectangular Cq.
//    HCQ = [ H  Cq' ]
//          [ Cq  0  ]
void util_sparse_assembly_2x2symm(
    Eigen::SparseMatrix<double, Eigen::ColMajor, int>& HCQ,  ///< resulting square sparse matrix (column major)
    const ChSparseMatrix& H,                                 ///< square sparse H matrix, n_v x n_v
    const ChSparseMatrix& Cq)                                ///< rectangular  sparse Cq  n_c x n_v
{
    unsigned int n_v = H.rows();
    unsigned int n_c = Cq.rows();
    HCQ.resize(n_v + n_c, n_v + n_c);
    HCQ.reserve(H.nonZeros() + 2 * Cq.nonZeros());
    HCQ.setZero();

    for (unsigned int k = 0; k < H.outerSize(); ++k)
        for (ChSparseMatrix::InnerIterator it(H, k); it; ++it) {
            HCQ.insert(it.row(), it.col()) = it.value();
        }

    for (unsigned int k = 0; k < Cq.outerSize(); ++k)
        for (ChSparseMatrix::InnerIterator it(Cq, k); it; ++it) {
            HCQ.insert(it.row() + n_v, it.col()) = it.value();  // insert Cq
            HCQ.insert(it.col(), it.row() + n_v) = it.value();  // insert Cq'
        }

    // This seems necessary in Release mode
    HCQ.makeCompressed();

    // NOTE
    // for some reason the HCQ matrix created via .insert() or .elementRef() or triplet insert, is
    // corrupt in Release mode, not in Debug mode. However, when doing a loop like the one below,
    // it repairs it.
    // TODO avoid this bad hack and find the cause of the release/debug difference.
    /*
    for (unsigned int k = 0; k < HCQ.rows(); ++k) {
        for (unsigned int j = 0; j < HCQ.cols(); ++j) {
            auto foo = HCQ.coeffRef(k, j);
            //std::cout << HCQ.coeffRef(k,j) << " ";
        }
    }
    */
}

//---------------------------------------------------------------------------------------
void ChModalAssembly::DoModalReduction(ChSparseMatrix& full_M,
<<<<<<< HEAD
                                       ChSparseMatrix& full_K,
                                       ChSparseMatrix& full_Cq,
                                       const ChModalSolveUndamped& n_modes_settings,
                                       const ChModalDamping& damping_model) {
=======
                                             ChSparseMatrix& full_K,
                                             ChSparseMatrix& full_Cq,
                                             const ChModalSolveUndamped& n_modes_settings,
                                             const ChModalDamping& damping_model) {
>>>>>>> 51e065fa
    if (this->m_is_model_reduced)
        return;

    this->SetupInitial();
    this->Setup();
    this->Update();

<<<<<<< HEAD
=======
    // fetch the initial state of assembly, full not reduced, as an initialization
    double fooT;
    this->m_full_state_x.setZero(m_num_coords_pos, nullptr);
    ChStateDelta full_assembly_v;
    full_assembly_v.setZero(m_num_coords_vel, nullptr);
    this->IntStateGather(0, this->m_full_state_x, 0, full_assembly_v, fooT);

    // store the initial state of assembly, later will be used to compute the elastic deformation, etc.
    this->m_full_state_x0.setZero(m_num_coords_pos, nullptr);  //[qB; qI]
    this->m_full_state_x0 = this->m_full_state_x;

    // initialize the floating frame of reference F to be placed at COG
    this->UpdateFloatingFrameOfReference();

>>>>>>> 51e065fa
    // recover the local M,K,Cq (full_M_loc, full_K_loc, full_Cq_loc) matrices
    // through rotating back to the local frame of F
    this->ComputeLocalFullKMCqMatrix(full_M, full_K, full_Cq);

    if (this->m_modal_reduction_type == ReductionType::HERTING) {
        // 1) compute eigenvalue and eigenvectors
        unsigned int expected_eigs = 0;
        for (auto freq_span : n_modes_settings.freq_spans)
            expected_eigs += freq_span.nmodes;

        if (expected_eigs < 6) {
            std::cout << "*** At least six rigid-body modes are required for the HERTING modal reduction. "
                      << "The default settings are used." << std::endl;
            this->ComputeModesExternalData(this->full_M_loc, this->full_K_loc, this->full_Cq_loc,
                                           ChModalSolveUndamped(6));
        } else
            this->ComputeModesExternalData(this->full_M_loc, this->full_K_loc, this->full_Cq_loc, n_modes_settings);

        // 2) bound ChVariables etc. to the modal coordinates, resize matrices, set as modal mode
        this->FlagModelAsReduced();
        this->SetupModalData(this->m_modal_eigvect.cols());

        if (this->m_verbose) {
<<<<<<< HEAD
            std::cout << "*** HERTING reduction is used." << std::endl;
            for (int i = 0; i < this->m_modal_eigvals.size(); ++i)
                std::cout << " Damped mode n." << i << "  frequency [Hz]: " << this->m_modal_freq(i) << std::endl;
=======
            std::cout << "*** HERTING reduction is used.\n";
            for (unsigned int i = 0; i < this->m_modal_eigvals.size(); ++i)
                std::cout << " Damped mode n." << i << "  frequency [Hz]: " << this->m_modal_freq(i) << "\n";
>>>>>>> 51e065fa
        }

        // 3) compute the transforamtion matrices, also the local rigid-body modes
        this->UpdateTransformationMatrix();

        // 4) do the HERTING reduction as in Sonneville2021
        this->ApplyModalReductionTransformation_Herting(damping_model);

    } else if (this->m_modal_reduction_type == ReductionType::CRAIG_BAMPTON) {
        // 1) retrieve the local M,K,Cq matrices sliced for internal nodes, and then compute eigenvalue and eigenvectors
        ChSparseMatrix full_M_II_loc = this->full_M_loc.block(m_num_coords_vel_boundary, m_num_coords_vel_boundary,
                                                              m_num_coords_vel_internal, m_num_coords_vel_internal);
        ChSparseMatrix full_K_II_loc = this->full_K_loc.block(m_num_coords_vel_boundary, m_num_coords_vel_boundary,
                                                              m_num_coords_vel_internal, m_num_coords_vel_internal);
        ChSparseMatrix full_Cq_II_loc = this->full_Cq_loc.block(m_num_constr_boundary, m_num_coords_vel_boundary,
                                                                m_num_constr_internal, m_num_coords_vel_internal);

        this->ComputeModesExternalData(full_M_II_loc, full_K_II_loc, full_Cq_II_loc, n_modes_settings);

        // 2) bound ChVariables etc. to the modal coordinates, resize matrices, set as modal mode
<<<<<<< HEAD
        this->FlagModelAsReduced();
=======
        m_is_model_reduced = true;
>>>>>>> 51e065fa
        this->SetupModalData(this->m_modal_eigvect.cols());

        if (this->m_verbose) {
            std::cout << "*** Craig Bampton reduction is used.\n";
<<<<<<< HEAD
            for (int i = 0; i < this->m_modal_eigvals.size(); ++i)
                std::cout << " Damped mode n." << i << "  frequency [Hz]: " << this->m_modal_freq(i) << std::endl;
=======
            for (unsigned int i = 0; i < this->m_modal_eigvals.size(); ++i)
                std::cout << " Damped mode n." << i << "  frequency [Hz]: " << this->m_modal_freq(i) << "\n";
>>>>>>> 51e065fa
        }

        // 3) compute the transforamtion matrices, also the local rigid-body modes
        this->UpdateTransformationMatrix();

<<<<<<< HEAD
        // 4) do the Craig-Bampton reduction
=======
        // 4) do the Craig-Bampton reduction as in Cardona2001
>>>>>>> 51e065fa
        this->ApplyModalReductionTransformation_CraigBampton(damping_model);

    } else {
        std::cout << "*** The modal reduction type is specified incorrectly..." << std::endl;
        assert(0);
    }

    // initialize the projection matrices
    this->ComputeProjectionMatrix();

    // initialize the modal K R M matrices
    this->ComputeModalKRMmatrix();

    // Debug dump data. ***TODO*** remove
    if (this->m_verbose) {
        std::ofstream filePsi("dump_modal_Psi.dat");
        filePsi << std::setprecision(12) << std::scientific;
        StreamOut(Psi, filePsi);
        std::ofstream fileM("dump_modal_M.dat");
        fileM << std::setprecision(12) << std::scientific;
        StreamOut(modal_M, fileM);
        std::ofstream fileK("dump_modal_K.dat");
        fileK << std::setprecision(12) << std::scientific;
        StreamOut(modal_K, fileK);
        std::ofstream fileR("dump_modal_R.dat");
        fileR << std::setprecision(12) << std::scientific;
        StreamOut(modal_R, fileR);
        std::ofstream fileCq("dump_modal_Cq.dat");
        fileCq << std::setprecision(12) << std::scientific;
        StreamOut(modal_Cq, fileCq);

        std::ofstream fileM_red("dump_reduced_M.dat");
        fileM_red << std::setprecision(12) << std::scientific;
        StreamOut(M_red, fileM_red);
        std::ofstream fileK_red("dump_reduced_K.dat");
        fileK_red << std::setprecision(12) << std::scientific;
        StreamOut(K_red, fileK_red);
        std::ofstream fileR_red("dump_reduced_R.dat");
        fileR_red << std::setprecision(12) << std::scientific;
        StreamOut(R_red, fileR_red);
        std::ofstream fileCq_red("dump_reduced_Cq.dat");
        fileCq_red << std::setprecision(12) << std::scientific;
        StreamOut(Cq_red, fileCq_red);
    }
}

void ChModalAssembly::DoModalReduction(const ChModalSolveUndamped& n_modes_settings,
<<<<<<< HEAD
                                       const ChModalDamping& damping_model) {
=======
                                             const ChModalDamping& damping_model) {
>>>>>>> 51e065fa
    if (this->m_is_model_reduced)
        return;

    // 1) fetch the full (not reduced) mass and stiffness
    ChSparseMatrix full_M;
    ChSparseMatrix full_K;
    ChSparseMatrix full_Cq;

    this->GetSubassemblyMassMatrix(&full_M);
    this->GetSubassemblyStiffnessMatrix(&full_K);
    this->GetSubassemblyConstraintJacobianMatrix(&full_Cq);

    // 2) compute modal reduction from full_M, full_K
    this->DoModalReduction(full_M, full_K, full_Cq, n_modes_settings, damping_model);
}

void ChModalAssembly::ComputeMassCenterFrame() {
    // Build a temporary mesh to collect all nodes and elements in the modal assembly because it happens
    // that the boundary nodes are added in the boundary 'meshlist' whereas their associated elements might
    // be in the 'internal_meshlist', leading to a mess in the mass computation.
    auto mesh_bou_int = chrono_types::make_shared<ChMesh>();
    // collect boundary mesh
    for (auto& item : meshlist) {
        if (auto mesh = std::dynamic_pointer_cast<ChMesh>(item)) {
            for (auto& node : mesh->GetNodes())
                mesh_bou_int->AddNode(node);
            for (auto& ele : mesh->GetElements())
                mesh_bou_int->AddElement(ele);
        }
    }
    // collect internal mesh
    for (auto& item : internal_meshlist) {
        if (auto mesh = std::dynamic_pointer_cast<ChMesh>(item)) {
            for (auto& node : mesh->GetNodes())
                mesh_bou_int->AddNode(node);
            for (auto& ele : mesh->GetElements())
                mesh_bou_int->AddElement(ele);
        }
    }

    double mass_total = 0;
    ChVector3d mass_weighted_radius(0);
    ChMatrix33<> inertial_total(0);

    // for boundary bodies
    for (auto& body : bodylist) {
        if (body->IsActive()) {
            mass_total += body->GetMass();
            mass_weighted_radius += body->GetMass() * body->GetPos();
            inertial_total +=
                body->GetInertia() + body->GetMass() * (body->GetPos().Length2() * ChMatrix33<>(1.0) -
                                                        body->GetPos().eigen() * body->GetPos().eigen().transpose());
        }
    }
    // for internal bodies
    for (auto& body : internal_bodylist) {
        if (body->IsActive()) {
            mass_total += body->GetMass();
            mass_weighted_radius += body->GetMass() * body->GetPos();
            inertial_total +=
                body->GetInertia() + body->GetMass() * (body->GetPos().Length2() * ChMatrix33<>(1.0) -
                                                        body->GetPos().eigen() * body->GetPos().eigen().transpose());
        }
    }

    // compute the mass properties of the mesh
    double mesh_mass = 0;
    ChVector3d mesh_cog(0);
    ChMatrix33<> mesh_inertia(0);
    mesh_bou_int->ComputeMassProperties(mesh_mass, mesh_cog, mesh_inertia);

    // mass property for the whole modal assembly
    mass_total += mesh_mass;
    mass_weighted_radius += mesh_mass * mesh_cog;
    inertial_total += mesh_inertia;

    ChVector3d cog_x;
    if (mass_total) {
        cog_x = mass_weighted_radius / mass_total;

        this->cog_frame.SetPos(cog_x);

        // The inertia tensor about cog, but still aligned with the absolute frame
        ChMatrix33<> inertia_cog = inertial_total - mass_total * (cog_x.Length2() * ChMatrix33<>(1.0) -
                                                                  cog_x.eigen() * cog_x.eigen().transpose());
        Eigen::EigenSolver<Eigen::MatrixXd> es(inertia_cog);
        ChVector3d prin_inertia = es.eigenvalues().real();  // principal moments of inertia
        ChMatrix33<> prin_axis = es.eigenvectors().real();  // principal axes of inertia
        ChQuaternion qrot = prin_axis.GetQuaternion();

        this->cog_frame.SetRot(qrot);

    } else {
<<<<<<< HEAD
        // place at the position of the first boundary body/node of this modal assembly
        cog_x = this->m_full_state_x0.segment(0, 3);

        this->cog_frame.SetPos(cog_x);

        ChQuaternion q_axis = this->m_full_state_x0.segment(3, 4);
=======
        // place at the position of the first boundary body/node of subassembly
        cog_x = this->m_full_state_x.segment(0, 3);

        this->cog_frame.SetPos(cog_x);

        ChQuaternion q_axis = this->m_full_state_x.segment(3, 4);
>>>>>>> 51e065fa
        this->cog_frame.SetRot(q_axis);
    }
}

void ChModalAssembly::UpdateFloatingFrameOfReference() {
    if (!this->is_initialized) {
        // the floating frame F is initialized at COG in the initial configuration
        this->ComputeMassCenterFrame();

        this->floating_frame_F = this->cog_frame;

        // this->floating_frame_F_old = this->floating_frame_F;

        // store the initial floating frame of reference F0 in the initial configuration
        this->floating_frame_F0 = this->floating_frame_F;

        res_CF.setZero(6);
    }

    // If it is in full state, do nothing.
    if (!m_is_model_reduced)
        return;

    // when it is in the modal reduced state,
    // update the configuration of the floating frame F using Newton-Raphson iteration
    // to satisfy the constraint equation: C_F = U_loc^T * M * e_loc = 0.

<<<<<<< HEAD
    int num_coords_vel_bou_mod = m_num_coords_vel_boundary + this->m_num_coords_modal;
=======
        unsigned int bou_mod_coords_w = m_num_coords_vel_boundary + this->m_num_coords_modal;
>>>>>>> 51e065fa

    auto ComputeResidual_ConstrF = [&](ChVectorDynamic<>& mConstr_F) {
        this->UpdateTransformationMatrix();
        this->ComputeProjectionMatrix();

<<<<<<< HEAD
        ChStateDelta u_locred(num_coords_vel_bou_mod, nullptr);
        ChStateDelta e_locred(num_coords_vel_bou_mod, nullptr);
        ChStateDelta edt_locred(num_coords_vel_bou_mod, nullptr);
        this->GetStateLocal(u_locred, e_locred, edt_locred);
=======
            ChStateDelta u_locred(bou_mod_coords_w, nullptr);
            ChStateDelta e_locred(bou_mod_coords_w, nullptr);
            ChStateDelta edt_locred(bou_mod_coords_w, nullptr);
            this->GetStateLocal(u_locred, e_locred, edt_locred);
>>>>>>> 51e065fa

        // the constraint vector C_F to eliminate the redundant DOFs of the floating frame F
        mConstr_F = this->U_locred_0.transpose() * this->M_red * e_locred;  // of size 6*1, expected to be zero
    };

<<<<<<< HEAD
    int ite_count = 0;
    int NR_limit = 10;
    double tol = 1.e-6 * this->M_red.norm();
    bool converged_flag_F = false;
=======
        unsigned int ite_count = 0;
        unsigned int NR_limit = 10;
        double tol = 1.e-6 * this->M_red.norm();
        bool converged_flag_F = false;
>>>>>>> 51e065fa

    while (!converged_flag_F && ite_count < NR_limit) {
        ChVectorDynamic<> constr_F(6);
        ComputeResidual_ConstrF(constr_F);

        // Jacobian of the constraint vector C_F w.r.t. the floating frame F
        ChMatrixDynamic<> jac_F;
        jac_F.setZero(6, 6);
        jac_F = -this->U_locred_0.transpose() * this->M_red * this->U_locred * this->P_F.transpose();

        ChVectorDynamic<> delta_F(6);
        delta_F = jac_F.colPivHouseholderQr().solve(-constr_F);

        ChVector3d pos_F = this->floating_frame_F.GetPos() + delta_F.head(3);

        ChQuaternion<> incr_rotF(QNULL);
        incr_rotF.SetFromRotVec(ChVector3d(delta_F.tail(3)));  // rot.in local basis - as in system wise vectors
        ChQuaternion<> rot_F = this->floating_frame_F.GetRot() * incr_rotF;

        this->floating_frame_F.SetPos(pos_F);
        this->floating_frame_F.SetRot(rot_F);

        if (constr_F.norm() < tol)
            converged_flag_F = true;

        ite_count++;

        if (!converged_flag_F && ite_count == NR_limit)
            std::cout << "--->>> Warning: NR iterations to search for F might be divergent..." << std::endl;
    }

    double fooT;
    ChState x_mod;
    ChStateDelta v_mod;
    x_mod.setZero(m_num_coords_pos, nullptr);
    v_mod.setZero(m_num_coords_vel, nullptr);
    this->IntStateGather(0, x_mod, 0, v_mod, fooT);

    // update the velocity of the floating frame F
    ChVectorDynamic<> vel_F(6);  // qdt_F
    vel_F = this->P_F * this->Q_0 * (this->P_W.transpose() * v_mod);
    this->floating_frame_F.SetPosDt(vel_F.head(3));
    this->floating_frame_F.SetAngVelLocal(vel_F.tail(3));

    // update again for safe
    this->UpdateTransformationMatrix();
    this->ComputeProjectionMatrix();

    ComputeResidual_ConstrF(res_CF);

    if (this->m_verbose) {
        ChVector3d pos_F = this->floating_frame_F.GetPos();
        ChVector3d theta_F = this->floating_frame_F.GetRot().GetRotVec() * CH_RAD_TO_DEG;
        std::cout << "this->floating_frame_F: pos: " << pos_F.x() << "  " << pos_F.y() << "  " << pos_F.z()
                  << "  rot[deg]: " << theta_F.x() << "  " << theta_F.y() << "  " << theta_F.z() << std::endl;
    }

    // store the old configuration of the floating frame F
    // this->floating_frame_F_old = this->floating_frame_F;
}

void ChModalAssembly::UpdateTransformationMatrix() {
<<<<<<< HEAD
    int num_coords_pos_bou_mod = this->m_num_coords_pos_boundary + this->m_num_coords_modal;
    int num_coords_vel_bou_mod = this->m_num_coords_vel_boundary + this->m_num_coords_modal;
=======
    unsigned int bou_mod_coords = this->m_num_coords_pos_boundary + this->m_num_coords_modal;
    unsigned int bou_mod_coords_w = m_num_coords_vel_boundary + this->m_num_coords_modal;
>>>>>>> 51e065fa

    // fetch the state snapshot (modal reduced)
    double fooT;
    ChState x_mod;       // =[qB; eta]
    ChStateDelta v_mod;  // =[qB_dt; eta_dt]
    x_mod.setZero(num_coords_pos_bou_mod, nullptr);
    v_mod.setZero(num_coords_vel_bou_mod, nullptr);
    this->IntStateGather(0, x_mod, 0, v_mod, fooT);

    L_B.setIdentity(m_num_coords_vel_boundary, m_num_coords_vel_boundary);
    for (unsigned int i_bou = 0; i_bou < m_num_coords_vel_boundary / 6; i_bou++) {
        L_B.block(6 * i_bou, 6 * i_bou, 3, 3) = floating_frame_F.GetRotMat();
    }
    L_I.setIdentity(m_num_coords_vel_internal, m_num_coords_vel_internal);
    for (unsigned int i_int = 0; i_int < m_num_coords_vel_internal / 6; i_int++) {
        L_I.block(6 * i_int, 6 * i_int, 3, 3) = floating_frame_F.GetRotMat();
    }

    //  rigid body modes of boudnary bodies and nodes
    Uloc_B.setZero(m_num_coords_vel_boundary, 6);
    for (unsigned int i_bou = 0; i_bou < m_num_coords_vel_boundary / 6; i_bou++) {
        Uloc_B.block(6 * i_bou, 0, 3, 3) = ChMatrix33<>(1.0);
        ChVector3d X_B =
            floating_frame_F.GetRot().RotateBack(ChVector3d(x_mod.segment(7 * i_bou, 3)) - floating_frame_F.GetPos());
        Uloc_B.block(6 * i_bou, 3, 3, 3) = -ChStarMatrix33<>(X_B);
        // todo:boundary nodes must have 4 rotational DOFs from quaternion parametrization
        ChQuaternion<> quat_bou = x_mod.segment(7 * i_bou + 3, 4);
        Uloc_B.block(6 * i_bou + 3, 3, 3, 3) = ChMatrix33<>(quat_bou.GetConjugate() * floating_frame_F.GetRot());
    }
    //  rigid body modes of internal bodies and nodes
    if (internal_nodes_update) {
        Uloc_I.setZero(m_num_coords_vel_internal, 6);
        for (unsigned int i_int = 0; i_int < m_num_coords_vel_internal / 6; i_int++) {
            Uloc_I.block(6 * i_int, 0, 3, 3) = ChMatrix33<>(1.0);
            ChVector3d X_I = floating_frame_F.GetRot().RotateBack(
                ChVector3d(m_full_state_x.segment(m_num_coords_pos_boundary + 7 * i_int, 3)) -
                floating_frame_F.GetPos());
            Uloc_I.block(6 * i_int, 3, 3, 3) = -ChStarMatrix33<>(X_I);
            // todo:internal nodes must have 4 rotational DOFs from quaternion parametrization
            ChQuaternion<> quat_int = m_full_state_x.segment(m_num_coords_pos_boundary + 7 * i_int + 3, 4);
            Uloc_I.block(6 * i_int + 3, 3, 3, 3) = ChMatrix33<>(quat_int.GetConjugate() * floating_frame_F.GetRot());
        }
    }

<<<<<<< HEAD
    P_W.setIdentity(num_coords_vel_bou_mod, num_coords_vel_bou_mod);
    for (int i_bou = 0; i_bou < m_num_coords_vel_boundary / 6; i_bou++) {
=======
    P_W.setIdentity(bou_mod_coords_w, bou_mod_coords_w);
    for (unsigned int i_bou = 0; i_bou < m_num_coords_vel_boundary / 6; i_bou++) {
>>>>>>> 51e065fa
        P_W.block(6 * i_bou, 6 * i_bou, 3, 3) = floating_frame_F.GetRotMat();
    }

    P_F.setIdentity(6, 6);
    P_F.topLeftCorner(3, 3) = floating_frame_F.GetRotMat();
}

void ChModalAssembly::ComputeProjectionMatrix() {
<<<<<<< HEAD
    int num_coords_vel_bou_mod = this->m_num_coords_vel_boundary + this->m_num_coords_modal;
=======
    unsigned int bou_mod_coords_w = m_num_coords_vel_boundary + this->m_num_coords_modal;
>>>>>>> 51e065fa

    if (!is_projection_initialized) {
        U_locred.setZero(num_coords_vel_bou_mod, 6);
        U_locred.topRows(m_num_coords_vel_boundary) = Uloc_B;

        this->U_locred_0 = this->U_locred;
        this->Uloc_B_0 = this->Uloc_B;
        if (this->internal_nodes_update) {
            this->Uloc_I_0 = this->Uloc_I;
        }

        Eigen::ColPivHouseholderQR<ChMatrixDynamic<>> UTMU_solver =
            (U_locred_0.transpose() * M_red * U_locred_0).colPivHouseholderQr();
        Q_0.setZero(6, num_coords_vel_bou_mod);
        Q_0 = UTMU_solver.solve(U_locred_0.transpose() * M_red);

        P_parallel_0.setZero(num_coords_vel_bou_mod, num_coords_vel_bou_mod);
        P_parallel_0 = U_locred_0 * Q_0;

        ChMatrixDynamic<> I_bm;
        I_bm.setIdentity(num_coords_vel_bou_mod, num_coords_vel_bou_mod);
        P_perp_0.setZero(num_coords_vel_bou_mod, num_coords_vel_bou_mod);
        P_perp_0 = I_bm - P_parallel_0;

        this->is_projection_initialized = true;
<<<<<<< HEAD
        if (this->m_verbose)
=======
        if (m_verbose)
>>>>>>> 51e065fa
            std::cout << "Projection matrices are initialized.\n";

    } else {
        // Rigid-body modes U_locred in the deformed configuration are used to update the floating frame F
        U_locred.setZero(num_coords_vel_bou_mod, 6);
        U_locred.topRows(m_num_coords_vel_boundary) = Uloc_B;
    }
}

void ChModalAssembly::ComputeLocalFullKMCqMatrix(ChSparseMatrix& full_M,
                                                 ChSparseMatrix& full_K,
                                                 ChSparseMatrix& full_Cq) {
    // todo: to fill the sparse P_BI in a more straightforward and efficient way
    ChMatrixDynamic<> P_BI;
    P_BI.setIdentity(m_num_coords_vel_boundary + m_num_coords_vel_internal,
                     m_num_coords_vel_boundary + m_num_coords_vel_internal);
    for (unsigned int i_bou = 0; i_bou < m_num_coords_vel_boundary / 6; i_bou++) {
        P_BI.block(6 * i_bou, 6 * i_bou, 3, 3) = floating_frame_F.GetRotMat();
    }
    for (unsigned int i_int = 0; i_int < m_num_coords_vel_internal / 6; i_int++) {
        P_BI.block(m_num_coords_vel_boundary + 6 * i_int, m_num_coords_vel_boundary + 6 * i_int, 3, 3) =
            floating_frame_F.GetRotMat();
    }
    ChSparseMatrix P_BI_sp = P_BI.sparseView();

    full_M_loc = P_BI_sp.transpose() * full_M * P_BI_sp;
    full_K_loc = P_BI_sp.transpose() * full_K * P_BI_sp;
    full_Cq_loc = full_Cq * P_BI_sp;

    full_M_loc.makeCompressed();
    full_K_loc.makeCompressed();
    full_Cq_loc.makeCompressed();

    // temporarily retrieve the original local damping matrix
    // todo: develop a more reasonable modal damping model
    ChSparseMatrix full_R;
    this->GetSubassemblyDampingMatrix(&full_R);
    full_R_loc = P_BI_sp.transpose() * full_R * P_BI_sp;
    full_R_loc.makeCompressed();
}

void ChModalAssembly::ApplyModalReductionTransformation_Herting(const ChModalDamping& damping_model) {
<<<<<<< HEAD
    // 1) compute eigenvalue and eigenvectors of the full modal assembly.
=======
    // 1) compute eigenvalue and eigenvectors of the full subsystem.
>>>>>>> 51e065fa
    // It is calculated in the local floating frame of reference F, thus there must be six rigid-body modes.
    // It is expected that the eigenvalues of the six rigid-body modes are zero, but
    // maybe nonzero if the geometrical stiffness matrix Kg is involved, we also have the opportunity
    // to consider the inertial damping and inertial stiffness matrices Ri,Ki respectively.

    assert(this->m_modal_eigvect.cols() >= 6);  // at least six rigid-body modes are required.

    // K_IIc = [  K_II   Cq_II' ]
    //         [ Cq_II     0    ]
    ChSparseMatrix K_II_loc = full_K_loc.block(m_num_coords_vel_boundary, m_num_coords_vel_boundary,
                                               m_num_coords_vel_internal, m_num_coords_vel_internal);

    Eigen::SparseMatrix<double> K_IIc_loc;
    if (m_num_constr_internal) {
        ChSparseMatrix Cq_II_loc = full_Cq_loc.block(m_num_constr_boundary, m_num_coords_vel_boundary,
                                                     m_num_constr_internal, m_num_coords_vel_internal);
        util_sparse_assembly_2x2symm(K_IIc_loc, K_II_loc, Cq_II_loc);
    } else
        K_IIc_loc = K_II_loc;
    K_IIc_loc.makeCompressed();

    // Matrix of static modes (constrained, so use K_IIc instead of K_II,
    // the original unconstrained HERTING reduction is Psi_S = - K_II^{-1} * K_IB
    //
    // Psi_S_C = {Psi_S; Psi_S_LambdaI} = - K_IIc^{-1} * {K_IB ; Cq_IB}
    ChSparseMatrix Cq_IB_loc =
        full_Cq_loc.block(m_num_constr_boundary, 0, m_num_constr_internal, m_num_coords_vel_boundary);
    Psi_S.setZero(m_num_coords_vel_internal, m_num_coords_vel_boundary);
    ChMatrixDynamic<> Psi_S_C(m_num_coords_vel_internal + m_num_constr_internal, m_num_coords_vel_boundary);
    ChMatrixDynamic<> Psi_S_LambdaI(m_num_constr_internal, m_num_coords_vel_boundary);

    // avoid computing K_IIc^{-1}, effectively do n times a linear solve:
    Eigen::SparseQR<Eigen::SparseMatrix<double>, Eigen::COLAMDOrdering<int>> solver;
    solver.analyzePattern(K_IIc_loc);
    solver.factorize(K_IIc_loc);
    ChSparseMatrix K_IB_loc =
        full_K_loc.block(m_num_coords_vel_boundary, 0, m_num_coords_vel_internal, m_num_coords_vel_boundary);
    for (unsigned int i = 0; i < m_num_coords_vel_boundary; ++i) {
        ChVectorDynamic<> rhs(m_num_coords_vel_internal + m_num_constr_internal);
        if (m_num_constr_internal)
            rhs << K_IB_loc.col(i).toDense(), Cq_IB_loc.col(i).toDense();
        else
            rhs << K_IB_loc.col(i).toDense();

        ChVectorDynamic<> x = solver.solve(rhs.sparseView());

        Psi_S.col(i) = -x.head(m_num_coords_vel_internal);
        Psi_S_C.col(i) = -x;
        if (m_num_constr_internal)
            Psi_S_LambdaI.col(i) = -x.tail(m_num_constr_internal);
    }

    ChVectorDynamic<> c_modes(this->m_modal_eigvect.cols());
    c_modes.setOnes();

    for (unsigned int i_try = 0; i_try < 2; i_try++) {
        // The modal shapes of the first six rigid-body modes solved from the eigensolver might be not accurate,
<<<<<<< HEAD
        // leading to potential numerical instability. Thus, we construct the rigid-body modal shapes directly.
        this->m_modal_eigvect.block(0, 0, m_num_coords_vel_boundary, 6) = Uloc_B;
        this->m_modal_eigvect.block(m_num_coords_vel_boundary, 0, m_num_coords_vel_internal, 6) = Uloc_I;

        for (int i_mode = 0; i_mode < this->m_modal_eigvect.cols(); ++i_mode) {
            if (c_modes(i_mode))
                // Normalize m_modal_eigvect to improve the condition of M_red.
                // When i_try==0, c_modes==1, it doesnot change m_modal_eigvect, but tries to obtain M_red and then find
                // the suitable coefficents c_modes; When i_try==1, c_modes works to improve the condition of M_red for
                // the sake of numerical stability.
=======
        // leanding to potential numerical instability. Thus, we construct the rigid-body modal shapes directly.
        this->m_modal_eigvect.block(0, 0, m_num_coords_vel_boundary, 6) = Uloc_B;
        this->m_modal_eigvect.block(m_num_coords_vel_boundary, 0, m_num_coords_vel_internal, 6) = Uloc_I;

        for (unsigned int i_mode = 0; i_mode < this->m_modal_eigvect.cols(); ++i_mode) {
            if (c_modes(i_mode))
                // Normalize m_modal_eigvect to improve the condition of M_red.
                // When i_try==0, c_modes==1, it doesnot change m_modal_eigvect, but tries to obtain M_red and then find the
                // suitable coefficents c_modes;
                // When i_try==1, c_modes works to improve the condition of M_red for the sake of numerical stability.
>>>>>>> 51e065fa
                this->m_modal_eigvect.col(i_mode) *= c_modes(i_mode);
            else
                this->m_modal_eigvect.col(i_mode).normalize();
        }

<<<<<<< HEAD
        ChMatrixDynamic<> V_B =
            this->m_modal_eigvect.block(0, 0, m_num_coords_vel_boundary, this->m_num_coords_modal).real();
        ChMatrixDynamic<> V_I =
            this->m_modal_eigvect
                .block(m_num_coords_vel_boundary, 0, m_num_coords_vel_internal, this->m_num_coords_modal)
=======
        // ChMatrixDynamic<> check_orthogonality = m_modal_eigvect.real().transpose() * full_M_loc * m_modal_eigvect.real();
        // std::cout << "check_orthogonality:\n" << check_orthogonality << "\n";

        ChMatrixDynamic<> V_B = this->m_modal_eigvect.block(0, 0, m_num_coords_vel_boundary, this->m_num_coords_modal).real();
        ChMatrixDynamic<> V_I =
            this->m_modal_eigvect.block(m_num_coords_vel_boundary, 0, m_num_coords_vel_internal, this->m_num_coords_modal)
>>>>>>> 51e065fa
                .real();

        // Matrix of dynamic modes (V_B and V_I already computed as constrained eigenmodes,
        // but use K_IIc instead of K_II anyway, to reuse K_IIc already factored before)
        //
        // Psi_D_C = {Psi_D; Psi_D_LambdaI} = - K_IIc^{-1} * {(M_IB * V_B + M_II * V_I) ; 0}
        Psi_D.setZero(m_num_coords_vel_internal, this->m_num_coords_modal);
        ChMatrixDynamic<> Psi_D_C(m_num_coords_vel_internal + m_num_constr_internal, this->m_num_coords_modal);
        ChMatrixDynamic<> Psi_D_LambdaI(m_num_constr_internal, this->m_num_coords_modal);

        ChSparseMatrix M_II_loc = full_M_loc.block(m_num_coords_vel_boundary, m_num_coords_vel_boundary,
                                                   m_num_coords_vel_internal, m_num_coords_vel_internal);
        ChSparseMatrix M_IB_loc =
            full_M_loc.block(m_num_coords_vel_boundary, 0, m_num_coords_vel_internal, m_num_coords_vel_boundary);
        ChMatrixDynamic<> rhs_top = M_IB_loc * V_B + M_II_loc * V_I;
        for (unsigned int i = 0; i < this->m_num_coords_modal; ++i) {
            ChVectorDynamic<> rhs(m_num_coords_vel_internal + m_num_constr_internal);
            if (m_num_constr_internal)
                rhs << rhs_top.col(i), Eigen::VectorXd::Zero(m_num_constr_internal);
            else
                rhs << rhs_top.col(i);

            ChVectorDynamic<> x = solver.solve(rhs.sparseView());

            Psi_D.col(i) = -x.head(m_num_coords_vel_internal);
            Psi_D_C.col(i) = -x;
            if (m_num_constr_internal)
                Psi_D_LambdaI.col(i) = -x.tail(m_num_constr_internal);
        }

        // Psi = [ I     0    ]
        //       [Psi_S  Psi_D]
        Psi.setZero(m_num_coords_vel_boundary + m_num_coords_vel_internal,
                    m_num_coords_vel_boundary + this->m_num_coords_modal);
        //***TODO*** maybe prefer sparse Psi matrix, especially for upper blocks...

        Psi << Eigen::MatrixXd::Identity(m_num_coords_vel_boundary, m_num_coords_vel_boundary),
            Eigen::MatrixXd::Zero(m_num_coords_vel_boundary, m_num_coords_modal), Psi_S, Psi_D;

        // Modal reduction on the local M K matrices.
        // Now we assume there is no prestress in the initial configuration,
        // so only material mass and stiffness matrices are used here.
        this->M_red = Psi.transpose() * full_M_loc * Psi;
        this->K_red = Psi.transpose() * full_K_loc * Psi;
        // set the off-diagonal blocks to zero to improve the numerical stability.
        this->K_red.block(0, m_num_coords_vel_boundary, m_num_coords_vel_boundary, m_num_coords_modal).setZero();
        this->K_red.block(m_num_coords_vel_boundary, 0, m_num_coords_modal, m_num_coords_vel_boundary).setZero();

        // Maybe also have a reduced Cq matrix......
        ChSparseMatrix Cq_B_loc = full_Cq_loc.topRows(m_num_constr_boundary);
        this->Cq_red = Cq_B_loc * Psi;

        // temporarily set reduced damping matrix from the original local matrix
        // todo: develop a more reasonable damping model
        {
            // Initialize the reduced damping matrix
            this->R_red.setZero(this->M_red.rows(), this->M_red.cols());  // default R=0 , zero damping
            // Modal reduction of R damping matrix: compute using user-provided damping model.
            // todo: maybe the Cq_red is necessary for specifying the suitable modal damping ratios.
            // ChModalDampingNone damping_model;
            // damping_model.ComputeR(*this, this->M_red, this->K_red, Psi, this->R_red);
            this->R_red = Psi.transpose() * full_R_loc * Psi;
            // set the off-diagonal blocks to zero to improve the numerical stability.
            this->R_red.block(0, m_num_coords_vel_boundary, m_num_coords_vel_boundary, m_num_coords_modal).setZero();
            this->R_red.block(m_num_coords_vel_boundary, 0, m_num_coords_modal, m_num_coords_vel_boundary).setZero();
        }

<<<<<<< HEAD
        // Find the suitable coefficients 'c_modes' to normalize 'm_modal_eigvect' to improve the condition number of
        // 'M_red'.
        if (i_try < 1) {
            double expected_mass = this->M_red.diagonal().head(m_num_coords_vel_boundary).mean();
            for (int i_mode = 0; i_mode < this->m_modal_eigvect.cols(); ++i_mode)
=======
        // Find the suitable coefficients 'c_modes' to normalize 'm_modal_eigvect' to improve the condition number of 'M_red'.
        if (i_try < 1) {
            double expected_mass = this->M_red.diagonal().head(m_num_coords_vel_boundary).mean();
            for (unsigned int i_mode = 0; i_mode < this->m_modal_eigvect.cols(); ++i_mode)
>>>>>>> 51e065fa
                c_modes(i_mode) = pow(
                    expected_mass / this->M_red(m_num_coords_vel_boundary + i_mode, m_num_coords_vel_boundary + i_mode),
                    0.5);
        }
    }

    // Reset to zero all the atomic masses of the boundary nodes because now their mass is represented by
    // this->modal_M NOTE! this should be made more generic and future-proof by implementing a virtual method ex.
    // RemoveMass() in all ChPhysicsItem
    for (auto& body : bodylist) {
        body->SetMass(0);
        body->SetInertia(VNULL);
    }
    for (auto& item : this->meshlist) {
        if (auto mesh = std::dynamic_pointer_cast<ChMesh>(item)) {
            for (auto& node : mesh->GetNodes()) {
                if (auto xyz = std::dynamic_pointer_cast<ChNodeFEAxyz>(node))
                    xyz->SetMass(0);
                if (auto xyzrot = std::dynamic_pointer_cast<ChNodeFEAxyzrot>(node)) {
                    xyzrot->SetMass(0);
                    xyzrot->GetInertia().setZero();
                }
            }
        }
    }

    // Invalidate results of the initial eigenvalue analysis because now the DOFs are different after reduction,
    // to avoid that one could be tempted to plot those eigenmodes, which now are not exactly the ones of the
    // reduced assembly.
    this->m_modal_damping_ratios.resize(0);
    this->m_modal_eigvals.resize(0);
    this->m_modal_freq.resize(0);
    this->m_modal_eigvect.resize(0, 0);
}

void ChModalAssembly::ApplyModalReductionTransformation_CraigBampton(const ChModalDamping& damping_model) {
<<<<<<< HEAD
    // 1) compute eigenvalue and eigenvectors of the full modal assembly.
=======
    // 1) compute eigenvalue and eigenvectors of the full subsystem.
>>>>>>> 51e065fa
    // It is calculated in the local floating frame of reference F, thus there must be six rigid-body modes.
    // It is expected that the eigenvalues of the six rigid-body modes are zero, but
    // maybe nonzero if the geometrical stiffness matrix Kg is involved, we also have the opportunity
    // to consider the inertial damping and inertial stiffness matrices Ri,Ki respectively.

    // K_IIc = [  K_II   Cq_II' ]
    //         [ Cq_II     0    ]
    ChSparseMatrix K_II_loc = full_K_loc.block(m_num_coords_vel_boundary, m_num_coords_vel_boundary,
                                               m_num_coords_vel_internal, m_num_coords_vel_internal);

    Eigen::SparseMatrix<double> K_IIc_loc;
    if (m_num_constr_internal) {
        ChSparseMatrix Cq_II_loc = full_Cq_loc.block(m_num_constr_boundary, m_num_coords_vel_boundary,
                                                     m_num_constr_internal, m_num_coords_vel_internal);
        util_sparse_assembly_2x2symm(K_IIc_loc, K_II_loc, Cq_II_loc);
    } else
        K_IIc_loc = K_II_loc;
    K_IIc_loc.makeCompressed();

    // Matrix of static modes (constrained, so use K_IIc instead of K_II,
    // the original unconstrained Craig-Bamption reduction is Psi_S = - K_II^{-1} * K_IB
    //
    // Psi_S_C = {Psi_S; Psi_S_LambdaI} = - K_IIc^{-1} * {K_IB ; Cq_IB}
    ChSparseMatrix Cq_IB_loc =
        full_Cq_loc.block(m_num_constr_boundary, 0, m_num_constr_internal, m_num_coords_vel_boundary);
    Psi_S.setZero(m_num_coords_vel_internal, m_num_coords_vel_boundary);
    ChMatrixDynamic<> Psi_S_C(m_num_coords_vel_internal + m_num_constr_internal, m_num_coords_vel_boundary);
    ChMatrixDynamic<> Psi_S_LambdaI(m_num_constr_internal, m_num_coords_vel_boundary);

    // avoid computing K_IIc^{-1}, effectively do n times a linear solve:
    Eigen::SparseQR<Eigen::SparseMatrix<double>, Eigen::COLAMDOrdering<int>> solver;
    solver.analyzePattern(K_IIc_loc);
    solver.factorize(K_IIc_loc);
    ChSparseMatrix K_IB_loc =
        full_K_loc.block(m_num_coords_vel_boundary, 0, m_num_coords_vel_internal, m_num_coords_vel_boundary);
    for (unsigned int i = 0; i < m_num_coords_vel_boundary; ++i) {
        ChVectorDynamic<> rhs(m_num_coords_vel_internal + m_num_constr_internal);
        if (m_num_constr_internal)
            rhs << K_IB_loc.col(i).toDense(), Cq_IB_loc.col(i).toDense();
        else
            rhs << K_IB_loc.col(i).toDense();

        ChVectorDynamic<> x = solver.solve(rhs.sparseView());

        Psi_S.col(i) = -x.head(m_num_coords_vel_internal);
        Psi_S_C.col(i) = -x;
        if (m_num_constr_internal)
            Psi_S_LambdaI.col(i) = -x.tail(m_num_constr_internal);
    }

    ChVectorDynamic<> c_modes(this->m_modal_eigvect.cols());
    c_modes.setOnes();

<<<<<<< HEAD
    for (int i_try = 0; i_try < 2; i_try++) {
        for (int i_mode = 0; i_mode < this->m_modal_eigvect.cols(); ++i_mode) {
            if (c_modes(i_mode))
                // Normalize m_modal_eigvect to improve the condition of M_red.
                // When i_try==0, c_modes==1, it doesnot change m_modal_eigvect, but tries to obtain M_red and then find
                // the suitable coefficents c_modes; When i_try==1, c_modes works to improve the condition of M_red for
                // the sake of numerical stability.
=======
    for (unsigned int i_try = 0; i_try < 2; i_try++) {
        for (unsigned int i_mode = 0; i_mode < this->m_modal_eigvect.cols(); ++i_mode) {
            if (c_modes(i_mode))
                // Normalize m_modal_eigvect to improve the condition of M_red.
                // When i_try==0, c_modes==1, it doesnot change m_modal_eigvect, but tries to obtain M_red and then find the
                // suitable coefficents c_modes;
                // When i_try==1, c_modes works to improve the condition of M_red for the sake of numerical stability.
>>>>>>> 51e065fa
                this->m_modal_eigvect.col(i_mode) *= c_modes(i_mode);
            else
                this->m_modal_eigvect.col(i_mode).normalize();
        }

<<<<<<< HEAD
        ChMatrixDynamic<> V_I =
            this->m_modal_eigvect.block(0, 0, m_num_coords_vel_internal, this->m_num_coords_modal).real();
=======
        // ChMatrixDynamic<> check_orthogonality = m_modal_eigvect.real().transpose() * full_M_loc * m_modal_eigvect.real();
        // std::cout << "check_orthogonality:\n" << check_orthogonality << "\n";

        ChMatrixDynamic<> V_I = this->m_modal_eigvect.block(0, 0, m_num_coords_vel_internal, this->m_num_coords_modal).real();
>>>>>>> 51e065fa

        // Matrix of dynamic modes (V_I already computed as constrained eigenmodes,
        // but use K_IIc instead of K_II anyway, to reuse K_IIc already factored before)
        //
        // Psi_D_C = {Psi_D; Psi_D_LambdaI} = - K_IIc^{-1} * {(M_II * V_I) ; 0}
        Psi_D.setZero(m_num_coords_vel_internal, this->m_num_coords_modal);
        ChMatrixDynamic<> Psi_D_C(m_num_coords_vel_internal + m_num_constr_internal, this->m_num_coords_modal);
        ChMatrixDynamic<> Psi_D_LambdaI(m_num_constr_internal, this->m_num_coords_modal);

        ChSparseMatrix M_II_loc = full_M_loc.block(m_num_coords_vel_boundary, m_num_coords_vel_boundary,
                                                   m_num_coords_vel_internal, m_num_coords_vel_internal);
        ChMatrixDynamic<> rhs_top = M_II_loc * V_I;
        for (unsigned int i = 0; i < this->m_num_coords_modal; ++i) {
            ChVectorDynamic<> rhs(m_num_coords_vel_internal + m_num_constr_internal);
            if (m_num_constr_internal)
                rhs << rhs_top.col(i), Eigen::VectorXd::Zero(m_num_constr_internal);
            else
                rhs << rhs_top.col(i);

            ChVectorDynamic<> x = solver.solve(rhs.sparseView());

            Psi_D.col(i) = -x.head(m_num_coords_vel_internal);
            Psi_D_C.col(i) = -x;
            if (m_num_constr_internal)
                Psi_D_LambdaI.col(i) = -x.tail(m_num_constr_internal);
        }

        // Psi = [ I     0    ]
        //       [Psi_S  Psi_D]
        Psi.setZero(m_num_coords_vel_boundary + m_num_coords_vel_internal,
                    m_num_coords_vel_boundary + this->m_num_coords_modal);
        //***TODO*** maybe prefer sparse Psi matrix, especially for upper blocks...

        Psi << Eigen::MatrixXd::Identity(m_num_coords_vel_boundary, m_num_coords_vel_boundary),
            Eigen::MatrixXd::Zero(m_num_coords_vel_boundary, m_num_coords_modal), Psi_S, Psi_D;

        // Modal reduction of the M K matrices.
        this->M_red = Psi.transpose() * full_M_loc * Psi;
        this->K_red = Psi.transpose() * full_K_loc * Psi;
        // set the off-diagonal blocks to zero to improve the numerical stability.
        this->K_red.block(0, m_num_coords_vel_boundary, m_num_coords_vel_boundary, m_num_coords_modal).setZero();
        this->K_red.block(m_num_coords_vel_boundary, 0, m_num_coords_modal, m_num_coords_vel_boundary).setZero();

        // Maybe also have a reduced Cq matrix......
        ChSparseMatrix Cq_B_loc = full_Cq_loc.topRows(m_num_constr_boundary);
        this->Cq_red = Cq_B_loc * Psi;

        // temporarily set reduced damping matrix from the original local matrix
        // todo: develop a more reasonable damping model
        {
            // Initialize the reduced damping matrix
            this->R_red.setZero(this->M_red.rows(), this->M_red.cols());  // default R=0 , zero damping
            // Modal reduction of R damping matrix: compute using user-provided damping model.
            // todo: maybe the Cq_red is necessary for specifying the suitable modal damping ratios.
            // ChModalDampingNone damping_model;
            // damping_model.ComputeR(*this, this->M_red, this->K_red, Psi, this->R_red);
            this->R_red = Psi.transpose() * full_R_loc * Psi;
            // set the off-diagonal blocks to zero to improve the numerical stability.
            this->R_red.block(0, m_num_coords_vel_boundary, m_num_coords_vel_boundary, m_num_coords_modal).setZero();
            this->R_red.block(m_num_coords_vel_boundary, 0, m_num_coords_modal, m_num_coords_vel_boundary).setZero();
        }

<<<<<<< HEAD
        // Find the suitable coefficients 'c_modes' to normalize 'm_modal_eigvect' to improve the condition number of
        // 'M_red'.
        if (i_try < 1) {
            double expected_mass = this->M_red.diagonal().head(m_num_coords_vel_boundary).mean();
            for (int i_mode = 0; i_mode < this->m_modal_eigvect.cols(); ++i_mode)
=======
        // Find the suitable coefficients 'c_modes' to normalize 'm_modal_eigvect' to improve the condition number of 'M_red'.
        if (i_try < 1) {
            double expected_mass = this->M_red.diagonal().head(m_num_coords_vel_boundary).mean();
            for (unsigned int i_mode = 0; i_mode < this->m_modal_eigvect.cols(); ++i_mode)
>>>>>>> 51e065fa
                c_modes(i_mode) = pow(
                    expected_mass / this->M_red(m_num_coords_vel_boundary + i_mode, m_num_coords_vel_boundary + i_mode),
                    0.5);
        }
    }

    // Reset to zero all the atomic masses of the boundary nodes because now their mass is represented by
    // this->modal_M NOTE! this should be made more generic and future-proof by implementing a virtual method ex.
    // RemoveMass() in all ChPhysicsItem
    for (auto& body : bodylist) {
        body->SetMass(0);
        body->SetInertia(VNULL);
    }
    for (auto& item : this->meshlist) {
        if (auto mesh = std::dynamic_pointer_cast<ChMesh>(item)) {
            for (auto& node : mesh->GetNodes()) {
                if (auto xyz = std::dynamic_pointer_cast<ChNodeFEAxyz>(node))
                    xyz->SetMass(0);
                if (auto xyzrot = std::dynamic_pointer_cast<ChNodeFEAxyzrot>(node)) {
                    xyzrot->SetMass(0);
                    xyzrot->GetInertia().setZero();
                }
            }
        }
    }

    // Invalidate results of the initial eigenvalue analysis because now the DOFs are different after reduction,
    // to avoid that one could be tempted to plot those eigenmodes, which now are not exactly the ones of the
    // reduced assembly.
    this->m_modal_damping_ratios.resize(0);
    this->m_modal_eigvals.resize(0);
    this->m_modal_freq.resize(0);
    this->m_modal_eigvect.resize(0, 0);
}

void ChModalAssembly::ComputeInertialKRMmatrix() {
    if (!m_is_model_reduced)
        return;

    // Inertial mass matrix
    this->M_sup.setZero();
    M_sup = P_W * M_red * P_W.transpose();

<<<<<<< HEAD
    int num_coords_vel_bou_mod = m_num_coords_vel_boundary + this->m_num_coords_modal;
    ChMatrixDynamic<> O_F;
    O_F.setZero(num_coords_vel_bou_mod, num_coords_vel_bou_mod);
    for (int i_bou = 0; i_bou < m_num_coords_vel_boundary / 6; i_bou++)
=======
    unsigned int bou_mod_coords_w = m_num_coords_vel_boundary + this->m_num_coords_modal;
    ChMatrixDynamic<> O_F;
    O_F.setZero(bou_mod_coords_w, bou_mod_coords_w);
    for (unsigned int i_bou = 0; i_bou < m_num_coords_vel_boundary / 6; i_bou++)
>>>>>>> 51e065fa
        O_F.block(6 * i_bou, 6 * i_bou, 3, 3) = ChStarMatrix33<>(floating_frame_F.GetAngVelLocal());

    // Inertial damping matrix, also called as gyroscopic damping matrix
    this->Ri_sup.setZero();
    Ri_sup = P_W * (O_F * M_red) * P_W.transpose();

    // Inertial stiffness matrix, is zero
    this->Ki_sup.setZero();

<<<<<<< HEAD
    if (!m_use_linear_inertial_term) {// The below block of code might cause numerical instabilities in current test
        int num_coords_pos_bou_mod = this->m_num_coords_pos_boundary + this->m_num_coords_modal;
=======
    if (!m_use_linear_inertial_term) {
        unsigned int bou_mod_coords = this->m_num_coords_pos_boundary + this->m_num_coords_modal;
>>>>>>> 51e065fa

        // fetch the state snapshot (modal reduced)
        double fooT;
        ChState x_mod;       // =[qB; eta]
        ChStateDelta v_mod;  // =[qB_dt; eta_dt]
        x_mod.setZero(num_coords_pos_bou_mod, nullptr);
        v_mod.setZero(num_coords_vel_bou_mod, nullptr);
        this->IntStateGather(0, x_mod, 0, v_mod, fooT);

        ChStateDelta a_mod;  // =[qB_dtdt; eta_dtdt]
        a_mod.setZero(num_coords_vel_bou_mod, nullptr);
        this->IntStateGatherAcceleration(0, a_mod);

        ChMatrixDynamic<> V;
<<<<<<< HEAD
        V.setZero(num_coords_vel_bou_mod, 6);
        for (int i_bou = 0; i_bou < m_num_coords_vel_boundary / 6; i_bou++) {
=======
        V.setZero(bou_mod_coords_w, 6);
        for (unsigned int i_bou = 0; i_bou < m_num_coords_vel_boundary / 6; i_bou++) {
>>>>>>> 51e065fa
            V.block(6 * i_bou, 3, 3, 3) =
                ChStarMatrix33<>(floating_frame_F.GetRot().RotateBack(v_mod.segment(6 * i_bou, 3)));
        }

        ChMatrixDynamic<> V_rmom;
        V_rmom.setZero(num_coords_vel_bou_mod, 6);
        ChVectorDynamic<> momen = M_red * (P_W.transpose() * v_mod);
        for (unsigned int i_bou = 0; i_bou < m_num_coords_vel_boundary / 6; i_bou++) {
            V_rmom.block(6 * i_bou, 3, 3, 3) = ChStarMatrix33<>(momen.segment(6 * i_bou, 3));
        }
        ChMatrixDynamic<> MVPFQ = M_red * V * P_F * Q_0;
        ChMatrixDynamic<> VrPFQ = V_rmom * P_F * Q_0;

        Ri_sup += P_W * (-M_red * O_F) * P_W.transpose();
        Ri_sup += P_W * (MVPFQ - MVPFQ.transpose()) * P_W.transpose();
        Ri_sup += P_W * (VrPFQ.transpose() - VrPFQ) * P_W.transpose();

        //// Leading to divergence. DO NOT use it.
        // ChMatrixDynamic<> O_B;
<<<<<<< HEAD
        // O_B.setZero(num_coords_vel_bou_mod, num_coords_vel_bou_mod);
        // for (int i_bou = 0; i_bou < m_num_coords_vel_boundary / 6; i_bou++) {
        //     O_B.block(6 * i_bou + 3, 6 * i_bou + 3, 3, 3) = ChStarMatrix33<>(v_mod.segment(6 * i_bou + 3, 3));
        // }
        // ChMatrixDynamic<> O_thetamom;
        // O_thetamom.setZero(num_coords_vel_bou_mod, num_coords_vel_bou_mod);
        // for (int i_bou = 0; i_bou < m_num_coords_vel_boundary / 6; i_bou++) {
=======
        // O_B.setZero(bou_mod_coords_w, bou_mod_coords_w);
        // for (unsigned int i_bou = 0; i_bou < m_num_coords_vel_boundary / 6; i_bou++) {
        //     O_B.block(6 * i_bou + 3, 6 * i_bou + 3, 3, 3) = ChStarMatrix33<>(v_mod.segment(6 * i_bou + 3, 3));
        // }
        // ChMatrixDynamic<> O_thetamom;
        // O_thetamom.setZero(bou_mod_coords_w, bou_mod_coords_w);
        // for (unsigned int i_bou = 0; i_bou < m_num_coords_vel_boundary / 6; i_bou++) {
>>>>>>> 51e065fa
        //     O_thetamom.block(6 * i_bou + 3, 6 * i_bou + 3, 3, 3) = ChStarMatrix33<>(momen.segment(6 * i_bou + 3, 3));
        // }
        // Ri_sup += -O_thetamom + O_B * M_red * P_W.transpose();

        ///*******************************************///
        //// Inertial stiffness matrix. Harmful for numerical integration, hence useless.
        // ChVectorDynamic<> f_loc_C = M_red * (P_W.transpose() * a_mod) +
        //                             ((O_F + O_B) * M_red + MVPFQ - MVPFQ.transpose()) * (P_W.transpose() * v_mod);
        // ChMatrixDynamic<> V_iner;
        // ChMatrixDynamic<> V_acc;
<<<<<<< HEAD
        // V_iner.setZero(num_coords_vel_bou_mod, 6);
        // V_acc.setZero(num_coords_vel_bou_mod, 6);
        // for (int i_bou = 0; i_bou < m_num_coords_vel_boundary / 6; i_bou++) {
=======
        // V_iner.setZero(bou_mod_coords_w, 6);
        // V_acc.setZero(bou_mod_coords_w, 6);
        // for (unsigned int i_bou = 0; i_bou < m_num_coords_vel_boundary / 6; i_bou++) {
>>>>>>> 51e065fa
        //     V_iner.block(6 * i_bou, 3, 3, 3) = ChStarMatrix33<>(f_loc_C.segment(6 * i_bou, 3));
        //     V_acc.block(6 * i_bou, 3, 3, 3) =
        //         ChStarMatrix33<>(floating_frame_F.GetRot().RotateBack(a_mod.segment(6 * i_bou, 3)));
        // }

        // ChVectorDynamic<> h_loc_alpha(6);
        // h_loc_alpha = Q_0 * (P_W.transpose() * v_mod);
        // ChVector3d VF_alpha = h_loc_alpha.head(3);
        // ChMatrixDynamic<> V_alpha;
        // V_alpha.setZero(6, 6);
        // V_alpha.block(0, 3, 3, 3) = -floating_frame_F.GetRotMat() * ChStarMatrix33<>(VF_alpha);

        // ChVectorDynamic<> h_loc_beta(6);
        // h_loc_beta = V.transpose() * M_red * (P_W.transpose() * v_mod);
        // ChVector3d VF_beta = h_loc_beta.head(3);
        // ChMatrixDynamic<> V_beta;
        // V_beta.setZero(6, 6);
        // V_beta.block(0, 3, 3, 3) = ChStarMatrix33<>(floating_frame_F.GetRotMat().transpose() * VF_beta);

        // ChMatrixDynamic<> PFQPWT = P_F * Q_0 * P_W.transpose();
        // Ki_sup = P_W * (M_red * V_acc - V_iner) * PFQPWT +
        //          P_W * ((O_F + O_B) * M_red + MVPFQ - MVPFQ.transpose()) * V * PFQPWT -
        //          P_W * V_rmom * (V_alpha + P_F * Q_0 * V) * PFQPWT - P_W * M_red * O_F * V * PFQPWT +
        //          P_W * Q_0.transpose() * P_F.transpose() * V_rmom.transpose() * V * PFQPWT +
        //          P_W * M_red * V * V_alpha * PFQPWT - P_W * Q_0.transpose() * V_beta * PFQPWT;
    }
}

void ChModalAssembly::ComputeStiffnessMatrix() {
<<<<<<< HEAD
    if (!this->m_is_model_reduced)
=======
    if (!m_is_model_reduced)
>>>>>>> 51e065fa
        return;

    ChMatrixDynamic<> PTKP = P_perp_0.transpose() * K_red * P_perp_0;
    // material stiffness matrix of reduced modal assembly
    Km_sup = P_W * PTKP * P_W.transpose();

    {  // geometric stiffness matrix of reduced modal assembly
<<<<<<< HEAD
        int num_coords_pos_bou_mod = this->m_num_coords_pos_boundary + this->m_num_coords_modal;
        int num_coords_vel_bou_mod = m_num_coords_vel_boundary + this->m_num_coords_modal;
=======
        unsigned int bou_mod_coords = this->m_num_coords_pos_boundary + this->m_num_coords_modal;
        unsigned int bou_mod_coords_w = m_num_coords_vel_boundary + this->m_num_coords_modal;
>>>>>>> 51e065fa

        double fooT;
        ChState x_mod;       // =[qB; eta]
        ChStateDelta v_mod;  // =[qB_dt; eta_dt]
        x_mod.setZero(num_coords_pos_bou_mod, nullptr);
        v_mod.setZero(num_coords_vel_bou_mod, nullptr);
        this->IntStateGather(0, x_mod, 0, v_mod, fooT);

<<<<<<< HEAD
        ChStateDelta u_locred(num_coords_vel_bou_mod, nullptr);
        ChStateDelta e_locred(num_coords_vel_bou_mod, nullptr);
        ChStateDelta edt_locred(num_coords_vel_bou_mod, nullptr);
=======
        ChStateDelta u_locred(bou_mod_coords_w, nullptr);
        ChStateDelta e_locred(bou_mod_coords_w, nullptr);
        ChStateDelta edt_locred(bou_mod_coords_w, nullptr);
>>>>>>> 51e065fa
        this->GetStateLocal(u_locred, e_locred, edt_locred);

        ChVectorDynamic<> g_loc_alpha(num_coords_vel_bou_mod);
        g_loc_alpha = P_perp_0.transpose() * (K_red * e_locred);

        ChMatrixDynamic<> V_F1;
        V_F1.setZero(num_coords_vel_bou_mod, 6);
        ChMatrixDynamic<> V_F2;
<<<<<<< HEAD
        V_F2.setZero(num_coords_vel_bou_mod, 6);
        for (int i_bou = 0; i_bou < m_num_coords_vel_boundary / 6; i_bou++) {
=======
        V_F2.setZero(bou_mod_coords_w, 6);
        for (unsigned int i_bou = 0; i_bou < m_num_coords_vel_boundary / 6; i_bou++) {
>>>>>>> 51e065fa
            V_F1.block(6 * i_bou, 3, 3, 3) = ChStarMatrix33<>(g_loc_alpha.segment(6 * i_bou, 3));
            V_F2.block(6 * i_bou, 3, 3, 3) = ChStarMatrix33<>(u_locred.segment(6 * i_bou, 3));
        }

        Kg_sup.setZero();
        Kg_sup = P_W * (-V_F1 + PTKP * V_F2) * P_F * Q_0 * P_W.transpose();
    }
}

void ChModalAssembly::ComputeDampingMatrix() {
    if (!m_is_model_reduced)
        return;

    // material damping matrix of the reduced modal assembly
    Rm_sup = P_W * (P_perp_0.transpose() * R_red * P_perp_0) * P_W.transpose();
}

void ChModalAssembly::ComputeModalKRMmatrix() {
    ComputeStiffnessMatrix();
    ComputeDampingMatrix();
    ComputeInertialKRMmatrix();

    // modal mass matrix
    this->modal_M = M_sup;

    // modal stiffness matrix
    this->modal_K = Km_sup + Kg_sup;
    if (!m_use_linear_inertial_term)
        this->modal_K += Ki_sup;

    // modal damping matrix
    this->modal_R = Rm_sup + Ri_sup;

    // modal constraint Jacobian matrix
    // todo: check the formulas, the below code might be wrong.
    this->modal_Cq = Cq_red * P_W.transpose();
}

void ChModalAssembly::SetupModalData(unsigned int nmodes_reduction) {
    this->m_num_coords_modal = nmodes_reduction;
    this->Setup();

    // Initialize matrices
    L_B.setZero(m_num_coords_vel_boundary, m_num_coords_vel_boundary);
    L_I.setZero(m_num_coords_vel_internal, m_num_coords_vel_internal);
    P_W.setZero(m_num_coords_vel_boundary + m_num_coords_modal, m_num_coords_vel_boundary + m_num_coords_modal);
    P_F.setZero(6, 6);
    U_locred.setZero(m_num_coords_vel_boundary + m_num_coords_modal, 6);
    U_locred_0.setZero(m_num_coords_vel_boundary + m_num_coords_modal, 6);
    Q_0.setZero(6, m_num_coords_vel_boundary + m_num_coords_modal);
    P_parallel_0.setZero(m_num_coords_vel_boundary + m_num_coords_modal,
                         m_num_coords_vel_boundary + m_num_coords_modal);
    P_perp_0.setZero(m_num_coords_vel_boundary + m_num_coords_modal, m_num_coords_vel_boundary + m_num_coords_modal);
    Uloc_B.setZero(m_num_coords_vel_boundary, 6);
    Uloc_B_0.setZero(m_num_coords_vel_boundary, 6);
    Uloc_I.setZero(m_num_coords_vel_internal, 6);
    Uloc_I_0.setZero(m_num_coords_vel_internal, 6);

    M_red.setZero(m_num_coords_vel_boundary + m_num_coords_modal, m_num_coords_vel_boundary + m_num_coords_modal);
    K_red.setZero(m_num_coords_vel_boundary + m_num_coords_modal, m_num_coords_vel_boundary + m_num_coords_modal);
    R_red.setZero(m_num_coords_vel_boundary + m_num_coords_modal, m_num_coords_vel_boundary + m_num_coords_modal);
    Cq_red.setZero(m_num_constr_boundary, m_num_coords_vel_boundary + m_num_coords_modal);

    Km_sup.setZero(m_num_coords_vel_boundary + m_num_coords_modal, m_num_coords_vel_boundary + m_num_coords_modal);
    Kg_sup.setZero(m_num_coords_vel_boundary + m_num_coords_modal, m_num_coords_vel_boundary + m_num_coords_modal);
    Rm_sup.setZero(m_num_coords_vel_boundary + m_num_coords_modal, m_num_coords_vel_boundary + m_num_coords_modal);
    M_sup.setZero(m_num_coords_vel_boundary + m_num_coords_modal, m_num_coords_vel_boundary + m_num_coords_modal);
    Ri_sup.setZero(m_num_coords_vel_boundary + m_num_coords_modal, m_num_coords_vel_boundary + m_num_coords_modal);
    Ki_sup.setZero(m_num_coords_vel_boundary + m_num_coords_modal, m_num_coords_vel_boundary + m_num_coords_modal);

    if (!modal_variables || (modal_variables->GetDOF() != this->m_num_coords_modal)) {
        // Initialize ChVariable object used for modal variables
        if (modal_variables)
            delete modal_variables;
        modal_variables = new ChVariablesGenericDiagonalMass(this->m_num_coords_modal);
        modal_variables->GetMassDiagonal()
            .setZero();  // diag. mass not needed, the mass will be defined via this->modal_Hblock

        // Initialize the modal_Hblock, which is a ChKRMBlock referencing all ChVariable items:
        std::vector<ChVariables*> mvars;
        // - for BOUNDARY variables: trick to collect all ChVariable references..
        ChSystemDescriptor temporary_descriptor;
        for (auto& body : bodylist)
            body->InjectVariables(temporary_descriptor);
        for (auto& link : linklist)
            link->InjectVariables(temporary_descriptor);
        for (auto& mesh : meshlist)
            mesh->InjectVariables(temporary_descriptor);
        for (auto& item : otherphysicslist)
            item->InjectVariables(temporary_descriptor);
        mvars = temporary_descriptor.GetVariables();
        // - for the MODAL variables:
        mvars.push_back(this->modal_variables);

        // NOTE! Purge the not active variables, so that there is a  1-to-1 mapping
        // between the assembly's matrices this->modal_M, modal_K, modal_R and the modal_Hblock->GetMatrix() block.
        // In fact the ChKRMBlock modal_Hblock could also handle the not active vars, but the modal_M, K etc
        // are computed for the active-only variables for simplicity in the HERTING transformation.
        std::vector<ChVariables*> mvars_active;
        for (auto mvar : mvars) {
            if (mvar->IsActive())
                mvars_active.push_back(mvar);
        }

        this->modal_Hblock.SetVariables(mvars_active);

        // Initialize vectors to be used with modal coordinates:
        this->modal_q.setZero(this->m_num_coords_modal);
        this->modal_q_dt.setZero(this->m_num_coords_modal);
        this->modal_q_dtdt.setZero(this->m_num_coords_modal);
        this->full_forces_internal.setZero(m_num_coords_vel_internal);
    }
}

bool ChModalAssembly::ComputeModes(const ChModalSolveUndamped& n_modes_settings) {
    if (this->m_is_model_reduced)
        throw std::runtime_error(
            "Error: it is not supported to compute modes when the modal assembly is already in the reduced state.");

    m_timer_matrix_assembly.start();
    ChSparseMatrix full_M;
    ChSparseMatrix full_K;
    ChSparseMatrix full_Cq;

    this->GetSubassemblyMassMatrix(&full_M);
    this->GetSubassemblyStiffnessMatrix(&full_K);
    this->GetSubassemblyConstraintJacobianMatrix(&full_Cq);

    ComputeLocalFullKMCqMatrix(full_M, full_K, full_Cq);
    m_timer_matrix_assembly.stop();

    // SOLVE EIGENVALUE
    this->ComputeModesExternalData(full_M_loc, full_K_loc, full_Cq_loc, n_modes_settings);

    return true;
}

bool ChModalAssembly::ComputeModesExternalData(ChSparseMatrix& full_M,
                                               ChSparseMatrix& full_K,
                                               ChSparseMatrix& full_Cq,
                                               const ChModalSolveUndamped& n_modes_settings) {
<<<<<<< HEAD
=======
    m_timer_setup.start();

    // cannot use more modes than n. of tot coords, if so, clamp
    // unsigned int nmodes_clamped = ChMin(nmodes, m_num_coords_vel);

    // assert(full_M.rows() == m_num_coords_vel);
    // assert(full_K.rows() == m_num_coords_vel);
    // assert(full_Cq.cols() == m_num_coords_vel);

    m_timer_setup.stop();
>>>>>>> 51e065fa

    // SOLVE EIGENVALUE
    // for undamped system (use generalized constrained eigen solver)
    // - Must work with large dimension and sparse matrices only
    // - Must work also in free-free cases, with 6 rigid body modes at 0 frequency.
    m_timer_modal_solver_call.start();
    n_modes_settings.Solve(full_M, full_K, full_Cq, this->m_modal_eigvect, this->m_modal_eigvals, this->m_modal_freq);
    m_timer_modal_solver_call.stop();

    m_timer_setup.start();

    this->m_modal_damping_ratios.setZero(this->m_modal_freq.rows());

    m_timer_setup.stop();

    return true;
}

bool ChModalAssembly::ComputeModesDamped(const ChModalSolveDamped& n_modes_settings) {
    if (m_is_model_reduced)
        throw std::runtime_error(
            "Error: it is not supported to compute modes when the modal assembly is already in the reduced state.");

    m_timer_setup.start();

    this->SetupInitial();
    this->Setup();
    this->Update();

    m_timer_setup.stop();

    m_timer_matrix_assembly.start();

    ChSparseMatrix full_M;
    ChSparseMatrix full_R;
    ChSparseMatrix full_K;
    ChSparseMatrix full_Cq;

    this->GetSubassemblyMassMatrix(&full_M);
    this->GetSubassemblyDampingMatrix(&full_R);
    this->GetSubassemblyStiffnessMatrix(&full_K);
    this->GetSubassemblyConstraintJacobianMatrix(&full_Cq);

    ComputeLocalFullKMCqMatrix(full_M, full_K, full_Cq);

    m_timer_matrix_assembly.stop();

    // SOLVE QUADRATIC EIGENVALUE
    // for damped system (use quadratic constrained eigen solver)
    // - Must work with large dimension and sparse matrices only
    // - Must work also in free-free cases, with 6 rigid body modes at 0 frequency.
    m_timer_modal_solver_call.start();
<<<<<<< HEAD
    n_modes_settings.Solve(full_M_loc, full_R_loc, full_K_loc, full_Cq_loc, this->m_modal_eigvect,
                           this->m_modal_eigvals, this->m_modal_freq, this->m_modal_damping_ratios);
=======
    n_modes_settings.Solve(full_M, full_R, full_K, full_Cq, this->m_modal_eigvect, this->m_modal_eigvals, this->m_modal_freq,
                           this->m_modal_damping_ratios);
>>>>>>> 51e065fa
    m_timer_modal_solver_call.stop();

    m_timer_setup.start();
    this->Setup();
    m_timer_setup.stop();

    return true;
}

<<<<<<< HEAD
void ChModalAssembly::SetFullStateWithModeOverlay(int n_mode, double phase, double amplitude) {
=======
void ChModalAssembly::SetFullStateWithModeOverlay(unsigned int n_mode, double phase, double amplitude) {
>>>>>>> 51e065fa
    if (n_mode >= m_modal_eigvect.cols()) {
        Update();
        throw std::runtime_error("Error: mode " + std::to_string(n_mode) + " is beyond the " +
                                 std::to_string(m_modal_eigvect.cols()) + " computed eigenvectors.");
    }

    if (m_modal_eigvect.rows() != m_num_coords_vel) {
        Update();
<<<<<<< HEAD
        return;  // TODO: why returning? what the Update would do?
=======
        return; // TODO: why returning? what the Update would do?
    }


    bool is_model_reduced_bkp = m_is_model_reduced;
    // TODO: the following code is copied from other places, might be restuctured.
    if (!m_is_model_reduced)
    {
        SetupInitial();
        Setup();
        Update();

        // fetch the initial state of assembly, full not reduced, as an initialization
        double fooT;
        m_full_state_x0.setZero(m_num_coords_pos, nullptr); //[qB; qI]
        ChStateDelta full_assembly_v;
        full_assembly_v.setZero(m_num_coords_vel, nullptr);
        IntStateGather(0, m_full_state_x0, 0, full_assembly_v, fooT);
        m_is_model_reduced = false;
>>>>>>> 51e065fa
    }
    

    double fooT = 0;
    ChState assembly_x_new;
    ChStateDelta assembly_v;
    ChStateDelta assembly_Dx_loc;
    ChStateDelta assembly_Dx;

    assembly_x_new.setZero(m_num_coords_pos, nullptr);
    assembly_v.setZero(m_num_coords_vel, nullptr);
    assembly_Dx_loc.setZero(m_num_coords_vel, nullptr);
    assembly_Dx.setZero(m_num_coords_vel, nullptr);

    // pick the nth eigenvector in local reference F
    assembly_Dx_loc = sin(phase) * amplitude * this->m_modal_eigvect.col(n_mode).real() +
                      cos(phase) * amplitude * this->m_modal_eigvect.col(n_mode).imag();

    // transform the above local increment in F to the original mixed basis,
    // then it can be accumulated to m_full_state_x0 to update the position.
<<<<<<< HEAD
    for (int i = 0; i < m_num_coords_vel / 6; ++i) {
=======
    for (unsigned int i = 0; i < m_num_coords_vel / 6; ++i) {
>>>>>>> 51e065fa
        assembly_Dx.segment(6 * i, 3) =
            floating_frame_F.GetRotMat() * assembly_Dx_loc.segment(6 * i, 3);       // translation
        assembly_Dx.segment(6 * i + 3, 3) = assembly_Dx_loc.segment(6 * i + 3, 3);  // rotation
    }

<<<<<<< HEAD
=======
    

>>>>>>> 51e065fa
    this->IntStateIncrement(0, assembly_x_new, this->m_full_state_x0, 0,
                            assembly_Dx);  // x += amplitude * eigenvector

    this->IntStateScatter(0, assembly_x_new, 0, assembly_v, fooT, true);

    this->Update();

    m_is_model_reduced = is_model_reduced_bkp;
}

void ChModalAssembly::SetInternalStateWithModes(bool full_update) {
    if (!this->m_is_model_reduced)
        return;

<<<<<<< HEAD
    int num_coords_pos_bou_int = this->m_num_coords_pos_boundary + this->m_num_coords_pos_internal;
    int num_coords_vel_bou_int = m_num_coords_vel_boundary + m_num_coords_vel_internal;
    int num_coords_pos_bou_mod = this->m_num_coords_pos_boundary + this->m_num_coords_modal;
    int num_coords_vel_bou_mod = m_num_coords_vel_boundary + this->m_num_coords_modal;
=======
    unsigned int bou_int_coords = this->m_num_coords_pos_boundary + this->m_num_coords_pos_internal;
    unsigned int bou_int_coords_w = m_num_coords_vel_boundary + m_num_coords_vel_internal;
    unsigned int bou_mod_coords = this->m_num_coords_pos_boundary + this->m_num_coords_modal;
    unsigned int bou_mod_coords_w = m_num_coords_vel_boundary + this->m_num_coords_modal;
>>>>>>> 51e065fa

    if (this->Psi.rows() != num_coords_vel_bou_int || this->Psi.cols() != num_coords_vel_bou_mod)
        return;

    double fooT;
    ChState x_mod;       // =[qB; eta]
    ChStateDelta v_mod;  // =[qB_dt; eta_dt]
    x_mod.setZero(num_coords_pos_bou_mod, nullptr);
    v_mod.setZero(num_coords_vel_bou_mod, nullptr);
    this->IntStateGather(0, x_mod, 0, v_mod, fooT);

    // Update w.r.t. the undeformed configuration

<<<<<<< HEAD
    ChStateDelta u_locred(num_coords_vel_bou_mod, nullptr);
    ChStateDelta e_locred(num_coords_vel_bou_mod, nullptr);
    ChStateDelta edt_locred(num_coords_vel_bou_mod, nullptr);
=======
    ChStateDelta u_locred(bou_mod_coords_w, nullptr);
    ChStateDelta e_locred(bou_mod_coords_w, nullptr);
    ChStateDelta edt_locred(bou_mod_coords_w, nullptr);
>>>>>>> 51e065fa
    this->GetStateLocal(u_locred, e_locred, edt_locred);

    ChStateDelta Dx_internal_loc;  // =[delta_qI^bar]
    Dx_internal_loc.setZero(m_num_coords_vel_internal, nullptr);
    Dx_internal_loc.segment(0, m_num_coords_vel_internal) =
        Psi_S * e_locred.segment(0, m_num_coords_vel_boundary) +
        Psi_D * e_locred.segment(m_num_coords_vel_boundary, m_num_coords_modal);

    ChState assembly_x_new;  // =[qB_new; qI_new]
    assembly_x_new.setZero(num_coords_pos_bou_int, nullptr);
    assembly_x_new.head(m_num_coords_pos_boundary) = x_mod.head(m_num_coords_pos_boundary);

    for (unsigned int i_int = 0; i_int < m_num_coords_vel_internal / 6; i_int++) {
        unsigned int offset_x = m_num_coords_pos_boundary + 7 * i_int;
        ChVector3d r_IF0 = floating_frame_F0.GetRotMat().transpose() *
                           (m_full_state_x0.segment(offset_x, 3) - floating_frame_F0.GetPos().eigen());
        ChVector3d r_I =
            floating_frame_F.GetPos() + floating_frame_F.GetRotMat() * (r_IF0 + Dx_internal_loc.segment(6 * i_int, 3));
        assembly_x_new.segment(offset_x, 3) = r_I.eigen();

        ChQuaternion<> q_delta;
        q_delta.SetFromRotVec(Dx_internal_loc.segment(6 * i_int + 3, 3));
        ChQuaternion<> quat_int0 = m_full_state_x0.segment(offset_x + 3, 4);
        ChQuaternion<> q_refrot = floating_frame_F0.GetRot().GetConjugate() * quat_int0;
        // ChQuaternion<> quat_int = floating_frame_F.GetRot() * q_delta * q_refrot;
        ChQuaternion<> quat_int =
            floating_frame_F.GetRot() * floating_frame_F0.GetRot().GetConjugate() * quat_int0 * q_delta;
        assembly_x_new.segment(offset_x + 3, 4) = quat_int.eigen();
    }

    ChStateDelta assembly_v_new;  // =[qB_dt; qI_dt]
    assembly_v_new.setZero(num_coords_vel_bou_int, nullptr);
    assembly_v_new.segment(0, m_num_coords_vel_boundary) = v_mod.segment(0, m_num_coords_vel_boundary);
    assembly_v_new.segment(m_num_coords_vel_boundary, m_num_coords_vel_internal) =
        L_I * (Psi_S * (L_B.transpose() * v_mod.segment(0, m_num_coords_vel_boundary)) +
               Psi_D * v_mod.segment(m_num_coords_vel_boundary, m_num_coords_modal));

    bool needs_temporary_bou_int = this->m_is_model_reduced;
    if (needs_temporary_bou_int)
        this->m_is_model_reduced = false;

    // scatter to internal nodes only and update them
    unsigned int displ_x = 0 - this->offset_x;
    unsigned int displ_v = 0 - this->offset_w;
    double T = this->GetChTime();
    for (auto& body : internal_bodylist) {
        if (body->IsActive())
            body->IntStateScatter(displ_x + body->GetOffset_x(), assembly_x_new, displ_v + body->GetOffset_w(),
                                  assembly_v_new, T, full_update);
        else
            body->Update(T, full_update);
    }
    for (auto& mesh : internal_meshlist) {
        mesh->IntStateScatter(displ_x + mesh->GetOffset_x(), assembly_x_new, displ_v + mesh->GetOffset_w(),
                              assembly_v_new, T, full_update);
    }
    for (auto& link : internal_linklist) {
        if (link->IsActive())
            link->IntStateScatter(displ_x + link->GetOffset_x(), assembly_x_new, displ_v + link->GetOffset_w(),
                                  assembly_v_new, T, full_update);
        else
            link->Update(T, full_update);
    }
    for (auto& item : internal_otherphysicslist) {
        if (item->IsActive())
            item->IntStateScatter(displ_x + item->GetOffset_x(), assembly_x_new, displ_v + item->GetOffset_w(),
                                  assembly_v_new, T, full_update);
    }

    if (needs_temporary_bou_int)
        this->m_is_model_reduced = true;

    // store the full state for the computation in next time step
    this->m_full_state_x = assembly_x_new;
}

void ChModalAssembly::SetFullStateReset() {
    if (this->m_full_state_x0.rows() != m_num_coords_pos)
        return;

    double fooT = 0;
    ChStateDelta assembly_v;

    assembly_v.setZero(m_num_coords_vel, nullptr);

    this->IntStateScatter(0, this->m_full_state_x0, 0, assembly_v, fooT, true);

    this->Update();
}

void ChModalAssembly::SetInternalNodesUpdate(bool flag) {
    this->internal_nodes_update = flag;
}

//---------------------------------------------------------------------------------------

// Note: removing items from the assembly incurs linear time cost

void ChModalAssembly::AddInternalBody(std::shared_ptr<ChBody> body) {
    assert(std::find(std::begin(internal_bodylist), std::end(internal_bodylist), body) == internal_bodylist.end());
    assert(body->GetSystem() == nullptr);  // should remove from other system before adding here

    // set system and also add collision models to system
    body->SetSystem(system);
    internal_bodylist.push_back(body);

    ////system->is_initialized = false;  // Not needed, unless/until ChBody::SetupInitial does something
    system->is_updated = false;
}

void ChModalAssembly::RemoveInternalBody(std::shared_ptr<ChBody> body) {
    auto itr = std::find(std::begin(internal_bodylist), std::end(internal_bodylist), body);
    assert(itr != internal_bodylist.end());

    internal_bodylist.erase(itr);
    body->SetSystem(nullptr);

    system->is_updated = false;
}

void ChModalAssembly::AddInternalLink(std::shared_ptr<ChLinkBase> link) {
    assert(std::find(std::begin(internal_linklist), std::end(internal_linklist), link) == internal_linklist.end());

    link->SetSystem(system);
    internal_linklist.push_back(link);

    ////system->is_initialized = false;  // Not needed, unless/until ChLink::SetupInitial does something
    system->is_updated = false;
}

void ChModalAssembly::RemoveInternalLink(std::shared_ptr<ChLinkBase> link) {
    auto itr = std::find(std::begin(internal_linklist), std::end(internal_linklist), link);
    assert(itr != internal_linklist.end());

    internal_linklist.erase(itr);
    link->SetSystem(nullptr);

    system->is_updated = false;
}

void ChModalAssembly::AddInternalMesh(std::shared_ptr<fea::ChMesh> mesh) {
    assert(std::find(std::begin(internal_meshlist), std::end(internal_meshlist), mesh) == internal_meshlist.end());

    mesh->SetSystem(system);
    internal_meshlist.push_back(mesh);

    system->is_initialized = false;
    system->is_updated = false;
}

void ChModalAssembly::RemoveInternalMesh(std::shared_ptr<fea::ChMesh> mesh) {
    auto itr = std::find(std::begin(internal_meshlist), std::end(internal_meshlist), mesh);
    assert(itr != internal_meshlist.end());

    internal_meshlist.erase(itr);
    mesh->SetSystem(nullptr);

    system->is_updated = false;
}

void ChModalAssembly::AddInternalOtherPhysicsItem(std::shared_ptr<ChPhysicsItem> item) {
    assert(!std::dynamic_pointer_cast<ChBody>(item));
    assert(!std::dynamic_pointer_cast<ChShaft>(item));
    assert(!std::dynamic_pointer_cast<ChLinkBase>(item));
    assert(!std::dynamic_pointer_cast<ChMesh>(item));
    assert(std::find(std::begin(internal_otherphysicslist), std::end(internal_otherphysicslist), item) ==
           internal_otherphysicslist.end());
    assert(item->GetSystem() == nullptr || item->GetSystem() == system);

    // set system and also add collision models to system
    item->SetSystem(system);
    internal_otherphysicslist.push_back(item);

    ////system->is_initialized = false;  // Not needed, unless/until ChPhysicsItem::SetupInitial does something
    system->is_updated = false;
}

void ChModalAssembly::RemoveInternalOtherPhysicsItem(std::shared_ptr<ChPhysicsItem> item) {
    auto itr = std::find(std::begin(internal_otherphysicslist), std::end(internal_otherphysicslist), item);
    assert(itr != internal_otherphysicslist.end());

    internal_otherphysicslist.erase(itr);
    item->SetSystem(nullptr);

    system->is_updated = false;
}

void ChModalAssembly::AddInternal(std::shared_ptr<ChPhysicsItem> item) {
    if (auto body = std::dynamic_pointer_cast<ChBody>(item)) {
        AddInternalBody(body);
        return;
    }

    if (auto link = std::dynamic_pointer_cast<ChLinkBase>(item)) {
        AddInternalLink(link);
        return;
    }

    if (auto mesh = std::dynamic_pointer_cast<fea::ChMesh>(item)) {
        AddInternalMesh(mesh);
        return;
    }

    AddInternalOtherPhysicsItem(item);
}

void ChModalAssembly::RemoveInternal(std::shared_ptr<ChPhysicsItem> item) {
    if (auto body = std::dynamic_pointer_cast<ChBody>(item)) {
        RemoveInternalBody(body);
        return;
    }

    if (auto link = std::dynamic_pointer_cast<ChLinkBase>(item)) {
        RemoveInternalLink(link);
        return;
    }

    if (auto mesh = std::dynamic_pointer_cast<fea::ChMesh>(item)) {
        RemoveInternalMesh(mesh);
        return;
    }

    RemoveInternalOtherPhysicsItem(item);
}

void ChModalAssembly::RemoveAllInternalBodies() {
    for (auto& body : internal_bodylist) {
        body->SetSystem(nullptr);
    }
    internal_bodylist.clear();

    if (system)
        system->is_updated = false;
}

void ChModalAssembly::RemoveAllInternalLinks() {
    for (auto& link : internal_linklist) {
        link->SetSystem(nullptr);
    }
    internal_linklist.clear();

    if (system)
        system->is_updated = false;
}

void ChModalAssembly::RemoveAllInternalMeshes() {
    for (auto& mesh : internal_meshlist) {
        mesh->SetSystem(nullptr);
    }
    internal_meshlist.clear();

    if (system)
        system->is_updated = false;
}

void ChModalAssembly::RemoveAllInternalOtherPhysicsItems() {
    for (auto& item : internal_otherphysicslist) {
        item->SetSystem(nullptr);
    }
    internal_otherphysicslist.clear();

    if (system)
        system->is_updated = false;
}

// -----------------------------------------------------------------------------

void ChModalAssembly::GetSubassemblyMassMatrix(ChSparseMatrix* M) {
    this->SetupInitial();
    this->Setup();
    this->Update();

    ChSystemDescriptor temp_descriptor;

    this->InjectVariables(temp_descriptor);
    this->InjectKRMMatrices(temp_descriptor);
    this->InjectConstraints(temp_descriptor);

    // Load all KRM matrices with the M part only
    LoadKRMMatrices(0, 0, 1.0);
    // For ChVariable objects without a ChKRMBlock, but still with a mass:
    temp_descriptor.SetMassFactor(1.0);

    // Fill system-level M matrix
    M->resize(temp_descriptor.CountActiveVariables(), temp_descriptor.CountActiveVariables());
    M->setZeroValues();
    temp_descriptor.PasteMassKRMMatrixInto(*M);
    // M->makeCompressed();
}

void ChModalAssembly::GetSubassemblyStiffnessMatrix(ChSparseMatrix* K) {
    this->SetupInitial();
    this->Setup();
    this->Update();

    ChSystemDescriptor temp_descriptor;

    this->InjectVariables(temp_descriptor);
    this->InjectKRMMatrices(temp_descriptor);
    this->InjectConstraints(temp_descriptor);

    // Load all KRM matrices with the K part only
    this->LoadKRMMatrices(1.0, 0, 0);
    // For ChVariable objects without a ChKRMBlock, but still with a mass:
    temp_descriptor.SetMassFactor(0.0);

    // Fill system-level K matrix
    K->resize(temp_descriptor.CountActiveVariables(), temp_descriptor.CountActiveVariables());
    K->setZeroValues();
    temp_descriptor.PasteMassKRMMatrixInto(*K);
    // K->makeCompressed();
}

void ChModalAssembly::GetSubassemblyDampingMatrix(ChSparseMatrix* R) {
    this->SetupInitial();
    this->Setup();
    this->Update();

    ChSystemDescriptor temp_descriptor;

    this->InjectVariables(temp_descriptor);
    this->InjectKRMMatrices(temp_descriptor);
    this->InjectConstraints(temp_descriptor);

    // Load all KRM matrices with the R part only
    this->LoadKRMMatrices(0, 1.0, 0);
    // For ChVariable objects without a ChKRMBlock, but still with a mass:
    temp_descriptor.SetMassFactor(0.0);

    // Fill system-level R matrix
    R->resize(temp_descriptor.CountActiveVariables(), temp_descriptor.CountActiveVariables());
    R->setZeroValues();
    temp_descriptor.PasteMassKRMMatrixInto(*R);
    // R->makeCompressed();
}

void ChModalAssembly::GetSubassemblyConstraintJacobianMatrix(ChSparseMatrix* Cq) {
    this->SetupInitial();
    this->Setup();
    this->Update();

    ChSystemDescriptor temp_descriptor;

    this->InjectVariables(temp_descriptor);
    this->InjectKRMMatrices(temp_descriptor);
    this->InjectConstraints(temp_descriptor);

    // Load all jacobian matrices
    this->LoadConstraintJacobians();

    // Fill system-level R matrix
    Cq->resize(temp_descriptor.CountActiveConstraints(), temp_descriptor.CountActiveVariables());
    Cq->setZeroValues();
    temp_descriptor.PasteConstraintsJacobianMatrixInto(*Cq);
    // Cq->makeCompressed();
}

void ChModalAssembly::WriteSubassemblyMatrices(bool save_M,
                                               bool save_K,
                                               bool save_R,
                                               bool save_Cq,
                                               const std::string& path,
                                               bool one_indexed) {
    if (save_M) {
        ChSparseMatrix mM;
        GetSubassemblyMassMatrix(&mM);
        std::ofstream file_M(path + "_M.dat");
        file_M << std::setprecision(12) << std::scientific;
        StreamOut(mM, file_M, one_indexed);
    }
    if (save_K) {
        ChSparseMatrix mK;
        GetSubassemblyStiffnessMatrix(&mK);
        std::ofstream file_K(path + "_K.dat");
        file_K << std::setprecision(12) << std::scientific;
        StreamOut(mK, file_K, one_indexed);
    }
    if (save_R) {
        ChSparseMatrix mR;
        GetSubassemblyDampingMatrix(&mR);
        std::ofstream file_R(path + "_R.dat");
        file_R << std::setprecision(12) << std::scientific;
        StreamOut(mR, file_R, one_indexed);
    }
    if (save_Cq) {
        ChSparseMatrix mCq;
        GetSubassemblyConstraintJacobianMatrix(&mCq);
        std::ofstream file_Cq(path + "_Cq.dat");
        file_Cq << std::setprecision(12) << std::scientific;
        StreamOut(mCq, file_Cq, one_indexed);
    }
}

// -----------------------------------------------------------------------------

void ChModalAssembly::SetSystem(ChSystem* m_system) {
    ChAssembly::SetSystem(m_system);  // parent

    for (auto& body : internal_bodylist) {
        body->SetSystem(m_system);
    }
    for (auto& link : internal_linklist) {
        link->SetSystem(m_system);
    }
    for (auto& mesh : internal_meshlist) {
        mesh->SetSystem(m_system);
    }
    for (auto& item : internal_otherphysicslist) {
        item->SetSystem(m_system);
    }
}

void ChModalAssembly::SyncCollisionModels() {
    ChAssembly::SyncCollisionModels();  // parent

    for (auto& body : internal_bodylist) {
        body->SyncCollisionModels();
    }
    for (auto& link : internal_linklist) {
        link->SyncCollisionModels();
    }
    for (auto& mesh : internal_meshlist) {
        mesh->SyncCollisionModels();
    }
    for (auto& item : internal_otherphysicslist) {
        item->SyncCollisionModels();
    }
}

// -----------------------------------------------------------------------------
// UPDATING ROUTINES

void ChModalAssembly::SetupInitial() {
    ChAssembly::SetupInitial();  // parent

    for (unsigned int ip = 0; ip < internal_bodylist.size(); ++ip) {
        internal_bodylist[ip]->SetupInitial();
    }
    for (unsigned int ip = 0; ip < internal_linklist.size(); ++ip) {
        internal_linklist[ip]->SetupInitial();
    }
    for (unsigned int ip = 0; ip < internal_meshlist.size(); ++ip) {
        internal_meshlist[ip]->SetupInitial();
    }
    for (unsigned int ip = 0; ip < internal_otherphysicslist.size(); ++ip) {
        internal_otherphysicslist[ip]->SetupInitial();
    }
}

// Count all bodies, links, meshes, and other physics items.
// Set counters (DOF, num constraints, etc) and offsets.
void ChModalAssembly::Setup() {
    ChAssembly::Setup();  // parent

    m_num_bodies_boundary = m_num_bodies_active;
    m_num_links_boundary = m_num_links_active;
    m_num_meshes_boundary = m_num_meshes;
    m_num_otherphysicsitems_boundary = m_num_otherphysicsitems_active;
    m_num_coords_pos_boundary = m_num_coords_pos;
    m_num_coords_vel_boundary = m_num_coords_vel;
    m_num_constr_boundary = m_num_constr;
    m_num_constr_bil_boundary = m_num_constr_bil;
    m_num_constr_uni_boundary = m_num_constr_uni;

    m_num_bodies_internal = 0;
    m_num_links_internal = 0;
    m_num_meshes_internal = 0;
    m_num_otherphysicsitems_internal = 0;
    m_num_coords_pos_internal = 0;
    m_num_coords_vel_internal = 0;
    m_num_constr_internal = 0;
    m_num_constr_bil_internal = 0;
    m_num_constr_uni_internal = 0;

    // For the "internal" items:
    //

    for (auto& body : internal_bodylist) {
        if (body->IsFixed()) {
            // throw std::runtime_error("Cannot use a fixed body as internal");
        } else if (body->IsSleeping()) {
            // throw std::runtime_error("Cannot use a sleeping body as internal");
        } else {
            m_num_bodies_internal++;

            body->SetOffset_x(this->offset_x + m_num_coords_pos_boundary + m_num_coords_pos_internal);
            body->SetOffset_w(this->offset_w + m_num_coords_vel_boundary + m_num_coords_vel_internal);
            body->SetOffset_L(this->offset_L + m_num_constr_boundary + m_num_constr_internal);

            body->Setup();  // currently, no-op

            m_num_coords_pos_internal += body->GetNumCoordsPosLevel();
            m_num_coords_vel_internal += body->GetNumCoordsVelLevel();
            m_num_constr_internal +=
                body->GetNumConstraints();  // not really needed since ChBody introduces no constraints
        }
    }

    for (auto& link : internal_linklist) {
        if (link->IsActive()) {
            m_num_links_internal++;

            link->SetOffset_x(this->offset_x + m_num_coords_pos_boundary + m_num_coords_pos_internal);
            link->SetOffset_w(this->offset_w + m_num_coords_vel_boundary + m_num_coords_vel_internal);
            link->SetOffset_L(this->offset_L + m_num_constr_boundary + m_num_constr_internal);

            link->Setup();  // compute DOFs etc. and sets the offsets also in child items, if any

            m_num_coords_pos_internal += link->GetNumCoordsPosLevel();
            m_num_coords_vel_internal += link->GetNumCoordsVelLevel();
            m_num_constr_internal += link->GetNumConstraints();
            m_num_constr_bil_internal += link->GetNumConstraintsBilateral();
            m_num_constr_uni_internal += link->GetNumConstraintsUnilateral();
        }
    }

    for (auto& mesh : internal_meshlist) {
        m_num_meshes_internal++;

        mesh->SetOffset_x(this->offset_x + m_num_coords_pos_boundary + m_num_coords_pos_internal);
        mesh->SetOffset_w(this->offset_w + m_num_coords_vel_boundary + m_num_coords_vel_internal);
        mesh->SetOffset_L(this->offset_L + m_num_constr_boundary + m_num_constr_internal);

        mesh->Setup();  // compute DOFs and iteratively call Setup for child items

        m_num_coords_pos_internal += mesh->GetNumCoordsPosLevel();
        m_num_coords_vel_internal += mesh->GetNumCoordsVelLevel();
        m_num_constr_internal += mesh->GetNumConstraints();
        m_num_constr_bil_internal += mesh->GetNumConstraintsBilateral();
        m_num_constr_uni_internal += mesh->GetNumConstraintsUnilateral();
    }

    for (auto& item : internal_otherphysicslist) {
        m_num_otherphysicsitems_internal++;

        item->SetOffset_x(this->offset_x + m_num_coords_pos_boundary + m_num_coords_pos_internal);
        item->SetOffset_w(this->offset_w + m_num_coords_vel_boundary + m_num_coords_vel_internal);
        item->SetOffset_L(this->offset_L + m_num_constr_boundary + m_num_constr_internal);

        item->Setup();

        m_num_coords_pos_internal += item->GetNumCoordsPosLevel();
        m_num_coords_vel_internal += item->GetNumCoordsVelLevel();
        m_num_constr_internal += item->GetNumConstraints();
        m_num_constr_bil_internal += item->GetNumConstraintsBilateral();
        m_num_constr_uni_internal += item->GetNumConstraintsUnilateral();
    }

    // this->custom_F_full.setZero(m_num_coords_vel_boundary + m_num_coords_vel_internal);
    this->full_forces_internal.setZero(m_num_coords_vel_internal);

    // For the modal part:
    //

    // (nothing to count)

    // For the entire assembly:
    //

    if (this->m_is_model_reduced == false) {
        m_num_coords_pos = m_num_coords_pos_boundary + m_num_coords_pos_internal;
        m_num_coords_vel = m_num_coords_vel_boundary + m_num_coords_vel_internal;
        m_num_constr = m_num_constr_boundary + m_num_constr_internal;
        m_num_constr_bil = m_num_constr_bil_boundary + m_num_constr_bil_internal;
        m_num_constr_uni = m_num_constr_uni_boundary + m_num_constr_uni_internal;
        m_num_bodies_active += m_num_bodies_internal;
        m_num_links_active += m_num_links_internal;
        m_num_meshes += m_num_meshes_internal;
        m_num_otherphysicsitems_active += m_num_otherphysicsitems_internal;
    } else {
        m_num_coords_pos =
            m_num_coords_pos_boundary + m_num_coords_modal;  // no need for a n_modes_coords, same as m_num_coords_modal
        m_num_coords_vel = m_num_coords_vel_boundary + m_num_coords_modal;
        m_num_constr = m_num_constr_boundary;
        m_num_constr_bil = m_num_constr_bil_boundary;
        m_num_constr_uni = m_num_constr_uni_boundary;
    }

    if (!this->is_initialized) {
        // fetch the initial state of assembly, full not reduced, as an initialization
        double fooT;
        this->m_full_state_x0.setZero(m_num_coords_pos, nullptr);
        ChStateDelta full_assembly_v;
        full_assembly_v.setZero(m_num_coords_vel, nullptr);
        this->IntStateGather(0, this->m_full_state_x0, 0, full_assembly_v, fooT);

        // also initialize m_full_state_x
        this->m_full_state_x = this->m_full_state_x0;

        // initialize the floating frame of reference F to be placed at COG
        this->UpdateFloatingFrameOfReference();

        this->is_initialized = true;
    }
}

// Update all physical items (bodies, links, meshes, etc), including their auxiliary variables.
// Updates all forces (automatic, as children of bodies)
// Updates all markers (automatic, as children of bodies).
void ChModalAssembly::Update(bool update_assets) {
    ChAssembly::Update(update_assets);  // parent

    if (m_is_model_reduced == false) {
        //// NOTE: do not switch these to range for loops (may want to use OMP for)
        for (unsigned int ip = 0; ip < internal_bodylist.size(); ++ip) {
            internal_bodylist[ip]->Update(ChTime, update_assets);
        }
        for (unsigned int ip = 0; ip < internal_meshlist.size(); ++ip) {
            internal_meshlist[ip]->Update(ChTime, update_assets);
        }
        for (unsigned int ip = 0; ip < internal_otherphysicslist.size(); ++ip) {
            internal_otherphysicslist[ip]->Update(ChTime, update_assets);
        }
        for (unsigned int ip = 0; ip < internal_linklist.size(); ++ip) {
            internal_linklist[ip]->Update(ChTime, update_assets);
        }
    } else {
        // If in modal reduced state, the internal parts would not be updated (actually, these could even be
        // removed) However one still might want to see the internal nodes "moving" during animations,
        if (this->internal_nodes_update)
            this->SetInternalStateWithModes(update_assets);

        // Update the external forces imposed on the internal nodes.
        // Note: the below code requires that the internal bodies and internal nodes are inserted in sequence.
        unsigned int offset_loc = 0;
        for (unsigned int ip = 0; ip < internal_bodylist.size(); ++ip) {
            this->full_forces_internal.segment(offset_loc, 3) = internal_bodylist[ip]->GetAccumulatedForce().eigen();
            this->full_forces_internal.segment(offset_loc + 3, 3) =
                internal_bodylist[ip]->GetAccumulatedTorque().eigen();
            offset_loc += internal_bodylist[ip]->GetNumCoordsVelLevel();
        }
        for (unsigned int ip = 0; ip < internal_meshlist.size(); ++ip) {
            for (auto& node : internal_meshlist[ip]->GetNodes()) {
                if (auto xyz = std::dynamic_pointer_cast<ChNodeFEAxyz>(node)) {
                    this->full_forces_internal.segment(offset_loc, xyz->GetNumCoordsVelLevel()) =
                        xyz->GetForce().eigen();
                    offset_loc += xyz->GetNumCoordsVelLevel();
                }
                if (auto xyzrot = std::dynamic_pointer_cast<ChNodeFEAxyzrot>(node)) {
                    this->full_forces_internal.segment(offset_loc, 3) = xyzrot->GetForce().eigen();
                    this->full_forces_internal.segment(offset_loc + 3, 3) = xyzrot->GetTorque().eigen();
                    offset_loc += xyzrot->GetNumCoordsVelLevel();
                }
            }
        }

        // always update the floating frame F if possible, to improve the numerical accuracy and stability
        this->UpdateFloatingFrameOfReference();
    }
}

void ChModalAssembly::ForceToRest() {
    ChAssembly::ForceToRest();  // parent

    if (m_is_model_reduced == false) {
        for (auto& body : internal_bodylist) {
            body->ForceToRest();
        }
        for (auto& link : internal_linklist) {
            link->ForceToRest();
        }
        for (auto& mesh : internal_meshlist) {
            mesh->ForceToRest();
        }
        for (auto& item : internal_otherphysicslist) {
            item->ForceToRest();
        }
    } else {
        this->modal_q_dt.setZero(this->m_num_coords_modal);
        this->modal_q_dtdt.setZero(this->m_num_coords_modal);
    }
}

<<<<<<< HEAD
void ChModalAssembly::GetStateLocal(ChStateDelta& u_locred, ChStateDelta& e_locred, ChStateDelta& edt_locred) {
=======
void ChModalAssembly::GetStateLocal(ChStateDelta& u_locred,
                                    ChStateDelta& e_locred,
                                    ChStateDelta& edt_locred) {
>>>>>>> 51e065fa
    if (m_is_model_reduced == false) {
        // to do? not useful for the moment.
        return;
    } else {
<<<<<<< HEAD
        int num_coords_pos_bou_mod = this->m_num_coords_pos_boundary + this->m_num_coords_modal;
        int num_coords_vel_bou_mod = m_num_coords_vel_boundary + this->m_num_coords_modal;
=======
        unsigned int bou_mod_coords = this->m_num_coords_pos_boundary + this->m_num_coords_modal;
        unsigned int bou_mod_coords_w = m_num_coords_vel_boundary + this->m_num_coords_modal;
>>>>>>> 51e065fa

        u_locred.setZero(num_coords_vel_bou_mod, nullptr);    // =u_locred =P_W^T*[\delta qB; \delta eta]
        e_locred.setZero(num_coords_vel_bou_mod, nullptr);    // =e_locred =[qB^bar; eta]
        edt_locred.setZero(num_coords_vel_bou_mod, nullptr);  // =edt_locred =[qB^bar_dt; eta_dt]

        // fetch the state snapshot (modal reduced)
        double fooT;
        ChState x_mod;       // =[qB; eta]
        ChStateDelta v_mod;  // =[qB_dt; eta_dt]
        x_mod.setZero(num_coords_pos_bou_mod, nullptr);
        v_mod.setZero(num_coords_vel_bou_mod, nullptr);
        this->IntStateGather(0, x_mod, 0, v_mod, fooT);

        u_locred.tail(m_num_coords_modal) = modal_q;
<<<<<<< HEAD
        for (int i_bou = 0; i_bou < m_num_coords_vel_boundary / 6; i_bou++) {
=======
        for (unsigned int i_bou = 0; i_bou < m_num_coords_vel_boundary / 6; i_bou++) {
>>>>>>> 51e065fa
            // Computed with respect to the initial configuration
            u_locred.segment(6 * i_bou, 3) =
                floating_frame_F.GetRot().RotateBack(x_mod.segment(7 * i_bou, 3)).eigen() -
                floating_frame_F0.GetRot().RotateBack(m_full_state_x0.segment(7 * i_bou, 3)).eigen();

            ChQuaternion<> q_F0 = floating_frame_F0.GetRot();
            ChQuaternion<> q_F = floating_frame_F.GetRot();
            ChQuaternion<> q_B0 = m_full_state_x0.segment(7 * i_bou + 3, 4);
            ChQuaternion<> q_B = x_mod.segment(7 * i_bou + 3, 4);
            ChQuaternion<> rel_q = q_B0.GetConjugate() * q_F0 * q_F.GetConjugate() * q_B;

            double delta_rot_angle;
            ChVector3d delta_rot_dir;
            rel_q.GetAngleAxis(delta_rot_angle, delta_rot_dir);
            u_locred.segment(6 * i_bou + 3, 3) = delta_rot_angle * delta_rot_dir.eigen();
        }

        // local elastic displacement
        e_locred.tail(m_num_coords_modal) = x_mod.segment(m_num_coords_pos_boundary, m_num_coords_modal);
<<<<<<< HEAD
        for (int i_bou = 0; i_bou < m_num_coords_vel_boundary / 6; i_bou++) {
=======
        for (unsigned int i_bou = 0; i_bou < m_num_coords_vel_boundary / 6; i_bou++) {
>>>>>>> 51e065fa
            ChVector3d r_B = x_mod.segment(7 * i_bou, 3);
            ChVector3d r_BF_0 = floating_frame_F0.GetRot().RotateBack(
                (m_full_state_x0.segment(7 * i_bou, 3) - floating_frame_F0.GetPos().eigen()));
            e_locred.segment(6 * i_bou, 3) =
                (floating_frame_F.GetRot().RotateBack((r_B - floating_frame_F.GetPos())) - r_BF_0).eigen();
<<<<<<< HEAD

            ChQuaternion<> quat_bou = x_mod.segment(7 * i_bou + 3, 4);
            ChQuaternion<> quat_bou0 = m_full_state_x0.segment(7 * i_bou + 3, 4);
            ChQuaternion<> q_delta = quat_bou0.GetConjugate() * floating_frame_F0.GetRot() *
                                     floating_frame_F.GetRot().GetConjugate() * quat_bou;
            // ChQuaternion<> q_delta = floating_frame_F.GetRot().GetConjugate() * quat_bou *
            // quat_bou0.GetConjugate() * floating_frame_F0.GetRot();
            // e_locred.segment(6 * i_bou + 3, 3) = q_delta.SetFromRotVec().eigen();

            double delta_rot_angle;
            ChVector3d delta_rot_dir;
            q_delta.GetAngleAxis(delta_rot_angle, delta_rot_dir);
            e_locred.segment(6 * i_bou + 3, 3) = delta_rot_angle * delta_rot_dir.eigen();
        }

        // local elastic velocity
        edt_locred.tail(m_num_coords_modal) = v_mod.segment(m_num_coords_vel_boundary, m_num_coords_modal);
        for (int i_bou = 0; i_bou < m_num_coords_vel_boundary / 6; i_bou++) {
            ChVector3d r_B = x_mod.segment(7 * i_bou, 3);
            ChVector3d v_B = v_mod.segment(6 * i_bou, 3);
            ChVector3d r_BF_loc = floating_frame_F.GetRot().RotateBack(r_B - floating_frame_F.GetPos());
            edt_locred.segment(6 * i_bou, 3) =
                (floating_frame_F.GetRot().RotateBack(v_B - floating_frame_F.GetPosDt()) +
                 ChStarMatrix33(r_BF_loc) * floating_frame_F.GetAngVelLocal())
                    .eigen();

            ChVector3d wloc_B = v_mod.segment(6 * i_bou + 3, 3);
            ChQuaternion<> quat_bou = x_mod.segment(7 * i_bou + 3, 4);
            edt_locred.segment(6 * i_bou + 3, 3) =
                (wloc_B - quat_bou.RotateBack(floating_frame_F.GetAngVelParent())).eigen();
        }

        //// DEVELOPER NOTES
        // Do not try to do the following since it causes instabilities:
        // // local elastic displacement
        // e_locred = P_perp_0 * u_locred;

=======

            ChQuaternion<> quat_bou = x_mod.segment(7 * i_bou + 3, 4);
            ChQuaternion<> quat_bou0 = m_full_state_x0.segment(7 * i_bou + 3, 4);
            ChQuaternion<> q_delta = quat_bou0.GetConjugate() * floating_frame_F0.GetRot() *
                                        floating_frame_F.GetRot().GetConjugate() * quat_bou;
            // ChQuaternion<> q_delta = floating_frame_F.GetRot().GetConjugate() * quat_bou *
            // quat_bou0.GetConjugate() * floating_frame_F0.GetRot();
            // e_locred.segment(6 * i_bou + 3, 3) = q_delta.SetFromRotVec().eigen();

            double delta_rot_angle;
            ChVector3d delta_rot_dir;
            q_delta.GetAngleAxis(delta_rot_angle, delta_rot_dir);
            e_locred.segment(6 * i_bou + 3, 3) = delta_rot_angle * delta_rot_dir.eigen();
        }

        // local elastic velocity
        edt_locred.tail(m_num_coords_modal) = v_mod.segment(m_num_coords_vel_boundary, m_num_coords_modal);
        for (unsigned int i_bou = 0; i_bou < m_num_coords_vel_boundary / 6; i_bou++) {
            ChVector3d r_B = x_mod.segment(7 * i_bou, 3);
            ChVector3d v_B = v_mod.segment(6 * i_bou, 3);
            ChVector3d r_BF_loc = floating_frame_F.GetRot().RotateBack(r_B - floating_frame_F.GetPos());
            edt_locred.segment(6 * i_bou, 3) =
                (floating_frame_F.GetRot().RotateBack(v_B - floating_frame_F.GetPosDt()) +
                    ChStarMatrix33(r_BF_loc) * floating_frame_F.GetAngVelLocal())
                    .eigen();

            ChVector3d wloc_B = v_mod.segment(6 * i_bou + 3, 3);
            ChQuaternion<> quat_bou = x_mod.segment(7 * i_bou + 3, 4);
            edt_locred.segment(6 * i_bou + 3, 3) =
                (wloc_B - quat_bou.RotateBack(floating_frame_F.GetAngVelParent())).eigen();
        }

        //// DEVELOPER NOTES
        // Do not try to do the following since it causes instabilities:
        // // local elastic displacement
        // e_locred = P_perp_0 * u_locred;
           
>>>>>>> 51e065fa
        // // local elastic velocity
        // edt_locred = P_perp_0 * (P_W.transpose() * v_mod);
    }
}

void ChModalAssembly::IntStateGather(const unsigned int off_x,
                                     ChState& x,
                                     const unsigned int off_v,
                                     ChStateDelta& v,
                                     double& T) {
    ChAssembly::IntStateGather(off_x, x, off_v, v, T);  // parent

    unsigned int displ_x = off_x - this->offset_x;
    unsigned int displ_v = off_v - this->offset_w;

    if (m_is_model_reduced == false) {
        for (auto& body : internal_bodylist) {
            if (body->IsActive())
                body->IntStateGather(displ_x + body->GetOffset_x(), x, displ_v + body->GetOffset_w(), v, T);
        }
        for (auto& link : internal_linklist) {
            if (link->IsActive())
                link->IntStateGather(displ_x + link->GetOffset_x(), x, displ_v + link->GetOffset_w(), v, T);
        }
        for (auto& mesh : internal_meshlist) {
            mesh->IntStateGather(displ_x + mesh->GetOffset_x(), x, displ_v + mesh->GetOffset_w(), v, T);
        }
        for (auto& item : internal_otherphysicslist) {
            if (item->IsActive())
                item->IntStateGather(displ_x + item->GetOffset_x(), x, displ_v + item->GetOffset_w(), v, T);
        }
    } else {
        x.segment(off_x + this->m_num_coords_pos_boundary, this->m_num_coords_modal) = this->modal_q;
        v.segment(off_v + m_num_coords_vel_boundary, this->m_num_coords_modal) = this->modal_q_dt;

        T = GetChTime();
    }
}

void ChModalAssembly::IntStateScatter(const unsigned int off_x,
                                      const ChState& x,
                                      const unsigned int off_v,
                                      const ChStateDelta& v,
                                      const double T,
                                      bool full_update) {
    ChAssembly::IntStateScatter(off_x, x, off_v, v, T, full_update);  // parent

    unsigned int displ_x = off_x - this->offset_x;
    unsigned int displ_v = off_v - this->offset_w;

    if (m_is_model_reduced == false) {
        for (auto& body : internal_bodylist) {
            if (body->IsActive())
                body->IntStateScatter(displ_x + body->GetOffset_x(), x, displ_v + body->GetOffset_w(), v, T,
                                      full_update);
            else
                body->Update(T, full_update);
        }
        for (auto& mesh : internal_meshlist) {
            mesh->IntStateScatter(displ_x + mesh->GetOffset_x(), x, displ_v + mesh->GetOffset_w(), v, T, full_update);
        }
        for (auto& item : internal_otherphysicslist) {
            if (item->IsActive())
                item->IntStateScatter(displ_x + item->GetOffset_x(), x, displ_v + item->GetOffset_w(), v, T,
                                      full_update);
            else
                item->Update(T, full_update);
        }
        for (auto& link : internal_linklist) {
            if (link->IsActive())
                link->IntStateScatter(displ_x + link->GetOffset_x(), x, displ_v + link->GetOffset_w(), v, T,
                                      full_update);
            else
                link->Update(T, full_update);
        }
    } else {
        this->modal_q = x.segment(off_x + this->m_num_coords_pos_boundary, this->m_num_coords_modal);
        this->modal_q_dt = v.segment(off_v + m_num_coords_vel_boundary, this->m_num_coords_modal);

        // Update:
        this->Update(full_update);
    }

    ChTime = T;
}

void ChModalAssembly::IntStateGatherAcceleration(const unsigned int off_a, ChStateDelta& a) {
    ChAssembly::IntStateGatherAcceleration(off_a, a);  // parent

    unsigned int displ_a = off_a - this->offset_w;

    if (m_is_model_reduced == false) {
        for (auto& body : internal_bodylist) {
            if (body->IsActive())
                body->IntStateGatherAcceleration(displ_a + body->GetOffset_w(), a);
        }
        for (auto& link : internal_linklist) {
            if (link->IsActive())
                link->IntStateGatherAcceleration(displ_a + link->GetOffset_w(), a);
        }
        for (auto& mesh : internal_meshlist) {
            mesh->IntStateGatherAcceleration(displ_a + mesh->GetOffset_w(), a);
        }
        for (auto& item : internal_otherphysicslist) {
            if (item->IsActive())
                item->IntStateGatherAcceleration(displ_a + item->GetOffset_w(), a);
        }
    } else {
        a.segment(off_a + m_num_coords_vel_boundary, this->m_num_coords_modal) = this->modal_q_dtdt;
    }
}

// From state derivative (acceleration) to system, sometimes might be needed
void ChModalAssembly::IntStateScatterAcceleration(const unsigned int off_a, const ChStateDelta& a) {
    ChAssembly::IntStateScatterAcceleration(off_a, a);  // parent

    unsigned int displ_a = off_a - this->offset_w;

    if (m_is_model_reduced == false) {
        for (auto& body : internal_bodylist) {
            if (body->IsActive())
                body->IntStateScatterAcceleration(displ_a + body->GetOffset_w(), a);
        }
        for (auto& mesh : internal_meshlist) {
            mesh->IntStateScatterAcceleration(displ_a + mesh->GetOffset_w(), a);
        }
        for (auto& item : internal_otherphysicslist) {
            if (item->IsActive())
                item->IntStateScatterAcceleration(displ_a + item->GetOffset_w(), a);
        }
        for (auto& link : internal_linklist) {
            if (link->IsActive())
                link->IntStateScatterAcceleration(displ_a + link->GetOffset_w(), a);
        }
    } else {
        this->modal_q_dtdt = a.segment(off_a + m_num_coords_vel_boundary, this->m_num_coords_modal);
    }
}

// From system to reaction forces (last computed) - some timestepper might need this
void ChModalAssembly::IntStateGatherReactions(const unsigned int off_L, ChVectorDynamic<>& L) {
    ChAssembly::IntStateGatherReactions(off_L, L);  // parent

    unsigned int displ_L = off_L - this->offset_L;

    if (m_is_model_reduced == false) {
        for (auto& body : internal_bodylist) {
            if (body->IsActive())
                body->IntStateGatherReactions(displ_L + body->GetOffset_L(), L);
        }
        for (auto& link : internal_linklist) {
            if (link->IsActive())
                link->IntStateGatherReactions(displ_L + link->GetOffset_L(), L);
        }
        for (auto& mesh : internal_meshlist) {
            mesh->IntStateGatherReactions(displ_L + mesh->GetOffset_L(), L);
        }
        for (auto& item : internal_otherphysicslist) {
            if (item->IsActive())
                item->IntStateGatherReactions(displ_L + item->GetOffset_L(), L);
        }
    } else {
        // todo:
        //  there might be reactions in the reduced modal assembly due to the existance of this->modal_Cq
    }
}

// From reaction forces to system, ex. store last computed reactions in ChLinkBase objects for plotting etc.
void ChModalAssembly::IntStateScatterReactions(const unsigned int off_L, const ChVectorDynamic<>& L) {
    ChAssembly::IntStateScatterReactions(off_L, L);  // parent

    unsigned int displ_L = off_L - this->offset_L;

    if (m_is_model_reduced == false) {
        for (auto& body : internal_bodylist) {
            if (body->IsActive())
                body->IntStateScatterReactions(displ_L + body->GetOffset_L(), L);
        }
        for (auto& mesh : internal_meshlist) {
            mesh->IntStateScatterReactions(displ_L + mesh->GetOffset_L(), L);
        }
        for (auto& item : internal_otherphysicslist) {
            if (item->IsActive())
                item->IntStateScatterReactions(displ_L + item->GetOffset_L(), L);
        }
        for (auto& link : internal_linklist) {
            if (link->IsActive())
                link->IntStateScatterReactions(displ_L + link->GetOffset_L(), L);
        }
    } else {
        // todo:
        //  there might be reactions in the reduced modal assembly due to the existance of this->modal_Cq
    }
}

void ChModalAssembly::IntStateIncrement(const unsigned int off_x,
                                        ChState& x_new,
                                        const ChState& x,
                                        const unsigned int off_v,
                                        const ChStateDelta& Dv) {
    ChAssembly::IntStateIncrement(off_x, x_new, x, off_v, Dv);  // parent

    if (m_is_model_reduced == false) {
        unsigned int displ_x = off_x - this->offset_x;
        unsigned int displ_v = off_v - this->offset_w;

        for (auto& body : internal_bodylist) {
            if (body->IsActive())
                body->IntStateIncrement(displ_x + body->GetOffset_x(), x_new, x, displ_v + body->GetOffset_w(), Dv);
        }

        for (auto& link : internal_linklist) {
            if (link->IsActive())
                link->IntStateIncrement(displ_x + link->GetOffset_x(), x_new, x, displ_v + link->GetOffset_w(), Dv);
        }

        for (auto& mesh : internal_meshlist) {
            mesh->IntStateIncrement(displ_x + mesh->GetOffset_x(), x_new, x, displ_v + mesh->GetOffset_w(), Dv);
        }

        for (auto& item : internal_otherphysicslist) {
            if (item->IsActive())
                item->IntStateIncrement(displ_x + item->GetOffset_x(), x_new, x, displ_v + item->GetOffset_w(), Dv);
        }
    } else {
        x_new.segment(off_x + this->m_num_coords_pos_boundary, this->m_num_coords_modal) =
            x.segment(off_x + this->m_num_coords_pos_boundary, this->m_num_coords_modal) +
            Dv.segment(off_v + m_num_coords_vel_boundary, this->m_num_coords_modal);
    }
}

void ChModalAssembly::IntStateGetIncrement(const unsigned int off_x,
                                           const ChState& x_new,
                                           const ChState& x,
                                           const unsigned int off_v,
                                           ChStateDelta& Dv) {
    ChAssembly::IntStateGetIncrement(off_x, x_new, x, off_v, Dv);  // parent

    unsigned int displ_x = off_x - this->offset_x;
    unsigned int displ_v = off_v - this->offset_w;

    if (m_is_model_reduced == false) {
        for (auto& body : internal_bodylist) {
            if (body->IsActive())
                body->IntStateGetIncrement(displ_x + body->GetOffset_x(), x_new, x, displ_v + body->GetOffset_w(), Dv);
        }

        for (auto& link : internal_linklist) {
            if (link->IsActive())
                link->IntStateGetIncrement(displ_x + link->GetOffset_x(), x_new, x, displ_v + link->GetOffset_w(), Dv);
        }

        for (auto& mesh : internal_meshlist) {
            mesh->IntStateGetIncrement(displ_x + mesh->GetOffset_x(), x_new, x, displ_v + mesh->GetOffset_w(), Dv);
        }

        for (auto& item : internal_otherphysicslist) {
            if (item->IsActive())
                item->IntStateGetIncrement(displ_x + item->GetOffset_x(), x_new, x, displ_v + item->GetOffset_w(), Dv);
        }
    } else {
        Dv.segment(off_v + m_num_coords_vel_boundary, this->m_num_coords_modal) =
            x_new.segment(off_x + this->m_num_coords_pos_boundary, this->m_num_coords_modal) -
            x.segment(off_x + this->m_num_coords_pos_boundary, this->m_num_coords_modal);
    }
}

void ChModalAssembly::IntLoadResidual_F(const unsigned int off,  ///< offset in R residual
                                        ChVectorDynamic<>& R,    ///< result: the R residual, R += c*F
                                        const double c)          ///< a scaling factor
{
    ChAssembly::IntLoadResidual_F(off, R, c);  // parent

    unsigned int displ_v = off - this->offset_w;

    if (m_is_model_reduced == false) {
        for (auto& body : internal_bodylist) {
            if (body->IsActive())
                body->IntLoadResidual_F(displ_v + body->GetOffset_w(), R, c);
        }
        for (auto& link : internal_linklist) {
            if (link->IsActive())
                link->IntLoadResidual_F(displ_v + link->GetOffset_w(), R, c);
        }
        for (auto& mesh : internal_meshlist) {
            mesh->IntLoadResidual_F(displ_v + mesh->GetOffset_w(), R, c);
        }
        for (auto& item : internal_otherphysicslist) {
            if (item->IsActive())
                item->IntLoadResidual_F(displ_v + item->GetOffset_w(), R, c);
        }
    } else {
<<<<<<< HEAD
        int num_coords_pos_bou_mod = this->m_num_coords_pos_boundary + this->m_num_coords_modal;
        int num_coords_vel_bou_mod = this->m_num_coords_vel_boundary + this->m_num_coords_modal;

        // 1-
        // Add elastic forces from current modal deformations
        ChStateDelta u_locred(num_coords_vel_bou_mod, nullptr);
        ChStateDelta e_locred(num_coords_vel_bou_mod, nullptr);
        ChStateDelta edt_locred(num_coords_vel_bou_mod, nullptr);
=======
        unsigned int bou_mod_coords = this->m_num_coords_pos_boundary + this->m_num_coords_modal;
        unsigned int bou_mod_coords_w = m_num_coords_vel_boundary + this->m_num_coords_modal;

        // 1-
        // Add elastic forces from current modal deformations
        ChStateDelta u_locred(bou_mod_coords_w, nullptr);
        ChStateDelta e_locred(bou_mod_coords_w, nullptr);
        ChStateDelta edt_locred(bou_mod_coords_w, nullptr);
>>>>>>> 51e065fa
        this->GetStateLocal(u_locred, e_locred, edt_locred);

        // note: - sign
        R.segment(off, this->m_num_coords_vel_boundary + this->m_num_coords_modal) -=
            c * (P_W * P_perp_0.transpose() * (this->K_red * e_locred + this->R_red * edt_locred));

        // 2- 
        // Add quadratic velocity term
        {  
            double fooT;
            ChState x_mod;       // =[qB; eta]
            ChStateDelta v_mod;  // =[qB_dt; eta_dt]
            x_mod.setZero(num_coords_pos_bou_mod, nullptr);
            v_mod.setZero(num_coords_vel_bou_mod, nullptr);
            this->IntStateGather(0, x_mod, 0, v_mod, fooT);

            ChMatrixDynamic<> O_F;
<<<<<<< HEAD
            O_F.setZero(num_coords_vel_bou_mod, num_coords_vel_bou_mod);
            for (int i_bou = 0; i_bou < (int)(m_num_coords_vel_boundary / 6.); i_bou++)
=======
            O_F.setZero(bou_mod_coords_w, bou_mod_coords_w);
            for (unsigned int i_bou = 0; i_bou < (m_num_coords_vel_boundary / 6.); i_bou++)
>>>>>>> 51e065fa
                O_F.block(6 * i_bou, 6 * i_bou, 3, 3) = ChStarMatrix33<>(floating_frame_F.GetAngVelLocal());

            ChMatrixDynamic<> mat_OF = P_W * O_F * M_red * P_W.transpose();
            g_quad.setZero(num_coords_vel_bou_mod);
            g_quad += mat_OF * v_mod;

            if (!m_use_linear_inertial_term) {
                ChMatrixDynamic<> V;
<<<<<<< HEAD
                V.setZero(num_coords_vel_bou_mod, 6);
                for (int i_bou = 0; i_bou < (int)(m_num_coords_vel_boundary / 6.); i_bou++) {
=======
                V.setZero(bou_mod_coords_w, 6);
                for (unsigned int i_bou = 0; i_bou < (m_num_coords_vel_boundary / 6.); i_bou++) {
>>>>>>> 51e065fa
                    V.block(6 * i_bou, 3, 3, 3) =
                        ChStarMatrix33<>(floating_frame_F.GetRot().RotateBack(v_mod.segment(6 * i_bou, 3)));
                }
                ChMatrixDynamic<> mat_M = P_W * M_red * V * P_F * Q_0 * P_W.transpose();
                g_quad += (mat_M - mat_M.transpose()) * v_mod;

                //// leading to divergence. DO NOT use it.
                // ChMatrixDynamic<> O_B;
<<<<<<< HEAD
                // O_B.setZero(num_coords_vel_bou_mod, num_coords_vel_bou_mod);
                // for (int i_bou = 0; i_bou < (int)(m_num_coords_vel_boundary / 6.); i_bou++) {
=======
                // O_B.setZero(bou_mod_coords_w, bou_mod_coords_w);
                // for (unsigned int i_bou = 0; i_bou < (m_num_coords_vel_boundary / 6.); i_bou++) {
>>>>>>> 51e065fa
                //     O_B.block(6 * i_bou + 3, 6 * i_bou + 3, 3, 3) = ChStarMatrix33<>(v_mod.segment(6 * i_bou + 3,
                //     3));
                // }
                // ChMatrixDynamic<> mat_OB = P_W * O_B * M_red * P_W.transpose();
                // g_quad += mat_OB * v_mod;
            }

            // note: - sign
            R.segment(off, m_num_coords_vel_boundary + this->m_num_coords_modal) -= c * g_quad;
        }

        // 3-
        // Add external imposed forces on internal items (bodies, nodes)        
        if (!this->full_forces_internal.isZero()) {
            ChVectorDynamic<> F_reduced;
            F_reduced.setZero(m_num_coords_vel_boundary + this->m_num_coords_modal);
            F_reduced.head(m_num_coords_vel_boundary) =
                L_B * Psi_S.transpose() * L_I.transpose() * this->full_forces_internal;
            F_reduced.tail(m_num_coords_modal) = Psi_D.transpose() * L_I.transpose() * this->full_forces_internal;
            R.segment(off, m_num_coords_vel_boundary + this->m_num_coords_modal) += c * F_reduced;
        }

        // todo: add gravity forces for internal bodies and internal meshes
        // todo: add gyroscopic torques for internal bodies and internal meshes
    }
}

void ChModalAssembly::IntLoadResidual_Mv(const unsigned int off,      ///< offset in R residual
                                         ChVectorDynamic<>& R,        ///< result: the R residual, R += c*M*v
                                         const ChVectorDynamic<>& w,  ///< the w vector
                                         const double c               ///< a scaling factor
) {
    if (m_is_model_reduced == false) {
        ChAssembly::IntLoadResidual_Mv(off, R, w, c);  // parent
        unsigned int displ_v = off - this->offset_w;

        for (auto& body : internal_bodylist) {
            if (body->IsActive())
                body->IntLoadResidual_Mv(displ_v + body->GetOffset_w(), R, w, c);
        }
        for (auto& link : internal_linklist) {
            if (link->IsActive())
                link->IntLoadResidual_Mv(displ_v + link->GetOffset_w(), R, w, c);
        }
        for (auto& mesh : internal_meshlist) {
            mesh->IntLoadResidual_Mv(displ_v + mesh->GetOffset_w(), R, w, c);
        }
        for (auto& item : internal_otherphysicslist) {
            if (item->IsActive())
                item->IntLoadResidual_Mv(displ_v + item->GetOffset_w(), R, w, c);
        }
    } else {
        ChVectorDynamic<> w_modal = w.segment(off, m_num_coords_vel_boundary + this->m_num_coords_modal);
        R.segment(off, m_num_coords_vel_boundary + this->m_num_coords_modal) += c * (this->modal_M * w_modal);
    }
}

void ChModalAssembly::IntLoadLumpedMass_Md(const unsigned int off, ChVectorDynamic<>& Md, double& err, const double c) {
    unsigned int displ_v = off - this->offset_w;

    if (m_is_model_reduced == false) {
        ChAssembly::IntLoadLumpedMass_Md(off, Md, err, c);  // parent

        for (auto& body : internal_bodylist) {
            if (body->IsActive())
                body->IntLoadLumpedMass_Md(displ_v + body->GetOffset_w(), Md, err, c);
        }
        for (auto& link : internal_linklist) {
            if (link->IsActive())
                link->IntLoadLumpedMass_Md(displ_v + link->GetOffset_w(), Md, err, c);
        }
        for (auto& mesh : internal_meshlist) {
            mesh->IntLoadLumpedMass_Md(displ_v + mesh->GetOffset_w(), Md, err, c);
        }
        for (auto& item : internal_otherphysicslist) {
            item->IntLoadLumpedMass_Md(displ_v + item->GetOffset_w(), Md, err, c);
        }
    } else {
        Md.segment(off, m_num_coords_vel_boundary + this->m_num_coords_modal) += c * this->modal_M.diagonal();

        // lumping should not be used when modal reduced assembly has full, nondiagonal modal_M
        err += (Md.sum() - Md.diagonal().sum());
    }
}

void ChModalAssembly::IntLoadResidual_CqL(const unsigned int off_L,    ///< offset in L multipliers
                                          ChVectorDynamic<>& R,        ///< result: the R residual, R += c*Cq'*L
                                          const ChVectorDynamic<>& L,  ///< the L vector
                                          const double c               ///< a scaling factor
) {
    ChAssembly::IntLoadResidual_CqL(off_L, R, L, c);  // parent

    unsigned int displ_L = off_L - this->offset_L;

    if (m_is_model_reduced == false) {
        for (auto& body : internal_bodylist) {
            if (body->IsActive())
                body->IntLoadResidual_CqL(displ_L + body->GetOffset_L(), R, L, c);
        }
        for (auto& link : internal_linklist) {
            if (link->IsActive())
                link->IntLoadResidual_CqL(displ_L + link->GetOffset_L(), R, L, c);
        }
        for (auto& mesh : internal_meshlist) {
            mesh->IntLoadResidual_CqL(displ_L + mesh->GetOffset_L(), R, L, c);
        }
        for (auto& item : internal_otherphysicslist) {
            if (item->IsActive())
                item->IntLoadResidual_CqL(displ_L + item->GetOffset_L(), R, L, c);
        }
    } else {
        // todo:
        // there might be residual CqL in the reduced modal assembly
    }
}

void ChModalAssembly::IntLoadConstraint_C(const unsigned int off_L,  ///< offset in Qc residual
                                          ChVectorDynamic<>& Qc,     ///< result: the Qc residual, Qc += c*C
                                          const double c,            ///< a scaling factor
                                          bool do_clamp,             ///< apply clamping to c*C?
                                          double recovery_clamp      ///< value for min/max clamping of c*C
) {
    ChAssembly::IntLoadConstraint_C(off_L, Qc, c, do_clamp, recovery_clamp);  // parent

    unsigned int displ_L = off_L - this->offset_L;

    if (m_is_model_reduced == false) {
        for (auto& body : internal_bodylist) {
            if (body->IsActive())
                body->IntLoadConstraint_C(displ_L + body->GetOffset_L(), Qc, c, do_clamp, recovery_clamp);
        }
        for (auto& link : internal_linklist) {
            if (link->IsActive())
                link->IntLoadConstraint_C(displ_L + link->GetOffset_L(), Qc, c, do_clamp, recovery_clamp);
        }
        for (auto& mesh : internal_meshlist) {
            mesh->IntLoadConstraint_C(displ_L + mesh->GetOffset_L(), Qc, c, do_clamp, recovery_clamp);
        }
        for (auto& item : internal_otherphysicslist) {
            if (item->IsActive())
                item->IntLoadConstraint_C(displ_L + item->GetOffset_L(), Qc, c, do_clamp, recovery_clamp);
        }
    } else {
        // todo:
        // there might be constraint C in the reduced modal assembly
    }
}

void ChModalAssembly::IntLoadConstraint_Ct(const unsigned int off_L,  ///< offset in Qc residual
                                           ChVectorDynamic<>& Qc,     ///< result: the Qc residual, Qc += c*Ct
                                           const double c             ///< a scaling factor
) {
    ChAssembly::IntLoadConstraint_Ct(off_L, Qc, c);  // parent

    unsigned int displ_L = off_L - this->offset_L;

    if (m_is_model_reduced == false) {
        for (auto& body : internal_bodylist) {
            if (body->IsActive())
                body->IntLoadConstraint_Ct(displ_L + body->GetOffset_L(), Qc, c);
        }
        for (auto& link : internal_linklist) {
            if (link->IsActive())
                link->IntLoadConstraint_Ct(displ_L + link->GetOffset_L(), Qc, c);
        }
        for (auto& mesh : internal_meshlist) {
            mesh->IntLoadConstraint_Ct(displ_L + mesh->GetOffset_L(), Qc, c);
        }
        for (auto& item : internal_otherphysicslist) {
            if (item->IsActive())
                item->IntLoadConstraint_Ct(displ_L + item->GetOffset_L(), Qc, c);
        }
    } else {
        // todo:
        // there might be constraint Ct in the reduced modal assembly
    }
}

void ChModalAssembly::IntToDescriptor(const unsigned int off_v,
                                      const ChStateDelta& v,
                                      const ChVectorDynamic<>& R,
                                      const unsigned int off_L,
                                      const ChVectorDynamic<>& L,
                                      const ChVectorDynamic<>& Qc) {
    ChAssembly::IntToDescriptor(off_v, v, R, off_L, L, Qc);  // parent

    unsigned int displ_L = off_L - this->offset_L;
    unsigned int displ_v = off_v - this->offset_w;

    if (m_is_model_reduced == false) {
        for (auto& body : internal_bodylist) {
            if (body->IsActive())
                body->IntToDescriptor(displ_v + body->GetOffset_w(), v, R, displ_L + body->GetOffset_L(), L, Qc);
        }

        for (auto& link : internal_linklist) {
            if (link->IsActive())
                link->IntToDescriptor(displ_v + link->GetOffset_w(), v, R, displ_L + link->GetOffset_L(), L, Qc);
        }

        for (auto& mesh : internal_meshlist) {
            mesh->IntToDescriptor(displ_v + mesh->GetOffset_w(), v, R, displ_L + mesh->GetOffset_L(), L, Qc);
        }

        for (auto& item : internal_otherphysicslist) {
            if (item->IsActive())
                item->IntToDescriptor(displ_v + item->GetOffset_w(), v, R, displ_L + item->GetOffset_L(), L, Qc);
        }
    } else {
        this->modal_variables->State() = v.segment(off_v + m_num_coords_vel_boundary, this->m_num_coords_modal);
        this->modal_variables->Force() = R.segment(off_v + m_num_coords_vel_boundary, this->m_num_coords_modal);
    }
}

void ChModalAssembly::IntFromDescriptor(const unsigned int off_v,
                                        ChStateDelta& v,
                                        const unsigned int off_L,
                                        ChVectorDynamic<>& L) {
    ChAssembly::IntFromDescriptor(off_v, v, off_L, L);  // parent

    unsigned int displ_L = off_L - this->offset_L;
    unsigned int displ_v = off_v - this->offset_w;

    if (m_is_model_reduced == false) {
        for (auto& body : internal_bodylist) {
            if (body->IsActive())
                body->IntFromDescriptor(displ_v + body->GetOffset_w(), v, displ_L + body->GetOffset_L(), L);
        }

        for (auto& link : internal_linklist) {
            if (link->IsActive())
                link->IntFromDescriptor(displ_v + link->GetOffset_w(), v, displ_L + link->GetOffset_L(), L);
        }

        for (auto& mesh : internal_meshlist) {
            mesh->IntFromDescriptor(displ_v + mesh->GetOffset_w(), v, displ_L + mesh->GetOffset_L(), L);
        }

        for (auto& item : internal_otherphysicslist) {
            if (item->IsActive())
                item->IntFromDescriptor(displ_v + item->GetOffset_w(), v, displ_L + item->GetOffset_L(), L);
        }
    } else {
        v.segment(off_v + m_num_coords_vel_boundary, this->m_num_coords_modal) = this->modal_variables->State();
    }
}

// -----------------------------------------------------------------------------

void ChModalAssembly::InjectVariables(ChSystemDescriptor& descriptor) {
    ChAssembly::InjectVariables(descriptor);  // parent

    if (m_is_model_reduced == false) {
        for (auto& body : internal_bodylist) {
            body->InjectVariables(descriptor);
        }
        for (auto& link : internal_linklist) {
            link->InjectVariables(descriptor);
        }
        for (auto& mesh : internal_meshlist) {
            mesh->InjectVariables(descriptor);
        }
        for (auto& item : internal_otherphysicslist) {
            item->InjectVariables(descriptor);
        }
    } else {
        descriptor.InsertVariables(this->modal_variables);
    }
}

void ChModalAssembly::InjectConstraints(ChSystemDescriptor& descriptor) {
    ChAssembly::InjectConstraints(descriptor);  // parent

    if (m_is_model_reduced == false) {
        for (auto& body : internal_bodylist) {
            body->InjectConstraints(descriptor);
        }
        for (auto& link : internal_linklist) {
            link->InjectConstraints(descriptor);
        }
        for (auto& mesh : internal_meshlist) {
            mesh->InjectConstraints(descriptor);
        }
        for (auto& item : internal_otherphysicslist) {
            item->InjectConstraints(descriptor);
        }
    } else {
        // todo:
        // there might be constraints for the reduced modal assembly: this->modal_Cq
    }
}

void ChModalAssembly::LoadConstraintJacobians() {
    ChAssembly::LoadConstraintJacobians();  // parent

    if (m_is_model_reduced == false) {
        for (auto& body : internal_bodylist) {
            body->LoadConstraintJacobians();
        }
        for (auto& link : internal_linklist) {
            link->LoadConstraintJacobians();
        }
        for (auto& mesh : internal_meshlist) {
            mesh->LoadConstraintJacobians();
        }
        for (auto& item : internal_otherphysicslist) {
            item->LoadConstraintJacobians();
        }
    } else {
        // todo:
        // there might be constraints for the reduced modal assembly: this->modal_Cq
    }
}

<<<<<<< HEAD
void ChModalAssembly::InjectKRMmatrices(ChSystemDescriptor& descriptor) {
    if (m_is_model_reduced == false) {
        ChAssembly::InjectKRMmatrices(descriptor);  // parent

        for (auto& body : internal_bodylist) {
            body->InjectKRMmatrices(descriptor);
        }
        for (auto& link : internal_linklist) {
            link->InjectKRMmatrices(descriptor);
        }
        for (auto& mesh : internal_meshlist) {
            mesh->InjectKRMmatrices(descriptor);
        }
        for (auto& item : internal_otherphysicslist) {
            item->InjectKRMmatrices(descriptor);
        }
    } else {
        descriptor.InsertKblock(&this->modal_Hblock);
    }
}

void ChModalAssembly::KRMmatricesLoad(double Kfactor, double Rfactor, double Mfactor) {
    if (m_is_model_reduced == false) {
        ChAssembly::KRMmatricesLoad(Kfactor, Rfactor, Mfactor);  // parent
=======
void ChModalAssembly::InjectKRMMatrices(ChSystemDescriptor& mdescriptor) {
    if (m_is_model_reduced == false) {
        ChAssembly::InjectKRMMatrices(mdescriptor);  // parent

        for (auto& body : internal_bodylist) {
            body->InjectKRMMatrices(mdescriptor);
        }
        for (auto& link : internal_linklist) {
            link->InjectKRMMatrices(mdescriptor);
        }
        for (auto& mesh : internal_meshlist) {
            mesh->InjectKRMMatrices(mdescriptor);
        }
        for (auto& item : internal_otherphysicslist) {
            item->InjectKRMMatrices(mdescriptor);
        }
    } else {
        mdescriptor.InsertKRMBlock(&this->modal_Hblock);
    }
}

void ChModalAssembly::LoadKRMMatrices(double Kfactor, double Rfactor, double Mfactor) {
    if (m_is_model_reduced == false) {
        ChAssembly::LoadKRMMatrices(Kfactor, Rfactor, Mfactor);  // parent
>>>>>>> 51e065fa

        for (auto& body : internal_bodylist) {
            body->LoadKRMMatrices(Kfactor, Rfactor, Mfactor);
        }
        for (auto& link : internal_linklist) {
            link->LoadKRMMatrices(Kfactor, Rfactor, Mfactor);
        }
        for (auto& mesh : internal_meshlist) {
            mesh->LoadKRMMatrices(Kfactor, Rfactor, Mfactor);
        }
        for (auto& item : internal_otherphysicslist) {
            item->LoadKRMMatrices(Kfactor, Rfactor, Mfactor);
        }
    } else {
        ComputeModalKRMmatrix();

        this->modal_Hblock.GetMatrix() = this->modal_K * Kfactor + this->modal_R * Rfactor + this->modal_M * Mfactor;
    }
}

// -----------------------------------------------------------------------------
//  STREAMING - FILE HANDLING

void ChModalAssembly::ArchiveOut(ChArchiveOut& archive_out) {
    // version number
    archive_out.VersionWrite<ChModalAssembly>();

    // serialize parent class
    ChAssembly::ArchiveOut(archive_out);

    // serialize all member data:

    archive_out << CHNVP(internal_bodylist, "internal_bodies");
    archive_out << CHNVP(internal_linklist, "internal_links");
    archive_out << CHNVP(internal_meshlist, "internal_meshes");
    archive_out << CHNVP(internal_otherphysicslist, "internal_other_physics_items");
    archive_out << CHNVP(m_is_model_reduced, "m_is_model_reduced");
    archive_out << CHNVP(modal_q, "modal_q");
    archive_out << CHNVP(modal_q_dt, "modal_q_dt");
    archive_out << CHNVP(modal_q_dtdt, "modal_q_dtdt");
    archive_out << CHNVP(full_forces_internal, "full_forces_internal");
    archive_out << CHNVP(internal_nodes_update, "internal_nodes_update");
}

void ChModalAssembly::ArchiveIn(ChArchiveIn& archive_in) {
    // version number
    /*int version =*/archive_in.VersionRead<ChModalAssembly>();

    // deserialize parent class
    ChAssembly::ArchiveIn(archive_in);

    // stream in all member data:

    // trick needed because the "AddIntenal...()" functions are required
    std::vector<std::shared_ptr<ChBody>> tempbodies;
    archive_in >> CHNVP(tempbodies, "internal_bodies");
    RemoveAllBodies();
    for (auto& body : tempbodies)
        AddInternalBody(body);
    std::vector<std::shared_ptr<ChLink>> templinks;
    archive_in >> CHNVP(templinks, "internal_links");
    RemoveAllLinks();
    for (auto& link : templinks)
        AddInternalLink(link);
    std::vector<std::shared_ptr<ChMesh>> tempmeshes;
    archive_in >> CHNVP(tempmeshes, "internal_mesh");
    RemoveAllMeshes();
    for (auto& mesh : tempmeshes)
        AddInternalMesh(mesh);
    std::vector<std::shared_ptr<ChPhysicsItem>> tempotherphysics;
    archive_in >> CHNVP(tempotherphysics, "internal_other_physics_items");
    RemoveAllOtherPhysicsItems();
    for (auto& mphys : tempotherphysics)
        AddInternalOtherPhysicsItem(mphys);

    archive_in >> CHNVP(m_is_model_reduced, "m_is_model_reduced");
    archive_in >> CHNVP(modal_q, "modal_q");
    archive_in >> CHNVP(modal_q_dt, "modal_q_dt");
    archive_in >> CHNVP(modal_q_dtdt, "modal_q_dtdt");
    archive_in >> CHNVP(full_forces_internal, "full_forces_internal");
    archive_in >> CHNVP(internal_nodes_update, "internal_nodes_update");

    // Recompute statistics, offsets, etc.
    Setup();
}

}  // end namespace modal

}  // end namespace chrono<|MERGE_RESOLUTION|>--- conflicted
+++ resolved
@@ -59,11 +59,7 @@
 }
 
 void ChModalAssembly::FlagModelAsReduced() {
-<<<<<<< HEAD
-    this->m_is_model_reduced = true;
-=======
     m_is_model_reduced = true;
->>>>>>> 51e065fa
     Setup();
 }
 
@@ -133,17 +129,10 @@
 
 //---------------------------------------------------------------------------------------
 void ChModalAssembly::DoModalReduction(ChSparseMatrix& full_M,
-<<<<<<< HEAD
                                        ChSparseMatrix& full_K,
                                        ChSparseMatrix& full_Cq,
                                        const ChModalSolveUndamped& n_modes_settings,
                                        const ChModalDamping& damping_model) {
-=======
-                                             ChSparseMatrix& full_K,
-                                             ChSparseMatrix& full_Cq,
-                                             const ChModalSolveUndamped& n_modes_settings,
-                                             const ChModalDamping& damping_model) {
->>>>>>> 51e065fa
     if (this->m_is_model_reduced)
         return;
 
@@ -151,23 +140,6 @@
     this->Setup();
     this->Update();
 
-<<<<<<< HEAD
-=======
-    // fetch the initial state of assembly, full not reduced, as an initialization
-    double fooT;
-    this->m_full_state_x.setZero(m_num_coords_pos, nullptr);
-    ChStateDelta full_assembly_v;
-    full_assembly_v.setZero(m_num_coords_vel, nullptr);
-    this->IntStateGather(0, this->m_full_state_x, 0, full_assembly_v, fooT);
-
-    // store the initial state of assembly, later will be used to compute the elastic deformation, etc.
-    this->m_full_state_x0.setZero(m_num_coords_pos, nullptr);  //[qB; qI]
-    this->m_full_state_x0 = this->m_full_state_x;
-
-    // initialize the floating frame of reference F to be placed at COG
-    this->UpdateFloatingFrameOfReference();
-
->>>>>>> 51e065fa
     // recover the local M,K,Cq (full_M_loc, full_K_loc, full_Cq_loc) matrices
     // through rotating back to the local frame of F
     this->ComputeLocalFullKMCqMatrix(full_M, full_K, full_Cq);
@@ -191,15 +163,9 @@
         this->SetupModalData(this->m_modal_eigvect.cols());
 
         if (this->m_verbose) {
-<<<<<<< HEAD
-            std::cout << "*** HERTING reduction is used." << std::endl;
-            for (int i = 0; i < this->m_modal_eigvals.size(); ++i)
+            std::cout << "*** Herting reduction is used." << std::endl;
+            for (unsigned int i = 0; i < this->m_modal_eigvals.size(); ++i)
                 std::cout << " Damped mode n." << i << "  frequency [Hz]: " << this->m_modal_freq(i) << std::endl;
-=======
-            std::cout << "*** HERTING reduction is used.\n";
-            for (unsigned int i = 0; i < this->m_modal_eigvals.size(); ++i)
-                std::cout << " Damped mode n." << i << "  frequency [Hz]: " << this->m_modal_freq(i) << "\n";
->>>>>>> 51e065fa
         }
 
         // 3) compute the transforamtion matrices, also the local rigid-body modes
@@ -220,32 +186,19 @@
         this->ComputeModesExternalData(full_M_II_loc, full_K_II_loc, full_Cq_II_loc, n_modes_settings);
 
         // 2) bound ChVariables etc. to the modal coordinates, resize matrices, set as modal mode
-<<<<<<< HEAD
         this->FlagModelAsReduced();
-=======
-        m_is_model_reduced = true;
->>>>>>> 51e065fa
         this->SetupModalData(this->m_modal_eigvect.cols());
 
         if (this->m_verbose) {
-            std::cout << "*** Craig Bampton reduction is used.\n";
-<<<<<<< HEAD
-            for (int i = 0; i < this->m_modal_eigvals.size(); ++i)
+            std::cout << "*** Craig Bampton reduction is used." << std::endl;
+            for (unsigned int i = 0; i < this->m_modal_eigvals.size(); ++i)
                 std::cout << " Damped mode n." << i << "  frequency [Hz]: " << this->m_modal_freq(i) << std::endl;
-=======
-            for (unsigned int i = 0; i < this->m_modal_eigvals.size(); ++i)
-                std::cout << " Damped mode n." << i << "  frequency [Hz]: " << this->m_modal_freq(i) << "\n";
->>>>>>> 51e065fa
         }
 
         // 3) compute the transforamtion matrices, also the local rigid-body modes
         this->UpdateTransformationMatrix();
 
-<<<<<<< HEAD
         // 4) do the Craig-Bampton reduction
-=======
-        // 4) do the Craig-Bampton reduction as in Cardona2001
->>>>>>> 51e065fa
         this->ApplyModalReductionTransformation_CraigBampton(damping_model);
 
     } else {
@@ -293,11 +246,7 @@
 }
 
 void ChModalAssembly::DoModalReduction(const ChModalSolveUndamped& n_modes_settings,
-<<<<<<< HEAD
                                        const ChModalDamping& damping_model) {
-=======
-                                             const ChModalDamping& damping_model) {
->>>>>>> 51e065fa
     if (this->m_is_model_reduced)
         return;
 
@@ -391,21 +340,12 @@
         this->cog_frame.SetRot(qrot);
 
     } else {
-<<<<<<< HEAD
         // place at the position of the first boundary body/node of this modal assembly
         cog_x = this->m_full_state_x0.segment(0, 3);
 
         this->cog_frame.SetPos(cog_x);
 
         ChQuaternion q_axis = this->m_full_state_x0.segment(3, 4);
-=======
-        // place at the position of the first boundary body/node of subassembly
-        cog_x = this->m_full_state_x.segment(0, 3);
-
-        this->cog_frame.SetPos(cog_x);
-
-        ChQuaternion q_axis = this->m_full_state_x.segment(3, 4);
->>>>>>> 51e065fa
         this->cog_frame.SetRot(q_axis);
     }
 }
@@ -433,43 +373,25 @@
     // update the configuration of the floating frame F using Newton-Raphson iteration
     // to satisfy the constraint equation: C_F = U_loc^T * M * e_loc = 0.
 
-<<<<<<< HEAD
-    int num_coords_vel_bou_mod = m_num_coords_vel_boundary + this->m_num_coords_modal;
-=======
-        unsigned int bou_mod_coords_w = m_num_coords_vel_boundary + this->m_num_coords_modal;
->>>>>>> 51e065fa
+    unsigned int num_coords_vel_bou_mod = m_num_coords_vel_boundary + this->m_num_coords_modal;
 
     auto ComputeResidual_ConstrF = [&](ChVectorDynamic<>& mConstr_F) {
         this->UpdateTransformationMatrix();
         this->ComputeProjectionMatrix();
 
-<<<<<<< HEAD
         ChStateDelta u_locred(num_coords_vel_bou_mod, nullptr);
         ChStateDelta e_locred(num_coords_vel_bou_mod, nullptr);
         ChStateDelta edt_locred(num_coords_vel_bou_mod, nullptr);
         this->GetStateLocal(u_locred, e_locred, edt_locred);
-=======
-            ChStateDelta u_locred(bou_mod_coords_w, nullptr);
-            ChStateDelta e_locred(bou_mod_coords_w, nullptr);
-            ChStateDelta edt_locred(bou_mod_coords_w, nullptr);
-            this->GetStateLocal(u_locred, e_locred, edt_locred);
->>>>>>> 51e065fa
 
         // the constraint vector C_F to eliminate the redundant DOFs of the floating frame F
         mConstr_F = this->U_locred_0.transpose() * this->M_red * e_locred;  // of size 6*1, expected to be zero
     };
 
-<<<<<<< HEAD
-    int ite_count = 0;
-    int NR_limit = 10;
-    double tol = 1.e-6 * this->M_red.norm();
-    bool converged_flag_F = false;
-=======
         unsigned int ite_count = 0;
         unsigned int NR_limit = 10;
         double tol = 1.e-6 * this->M_red.norm();
         bool converged_flag_F = false;
->>>>>>> 51e065fa
 
     while (!converged_flag_F && ite_count < NR_limit) {
         ChVectorDynamic<> constr_F(6);
@@ -532,13 +454,8 @@
 }
 
 void ChModalAssembly::UpdateTransformationMatrix() {
-<<<<<<< HEAD
-    int num_coords_pos_bou_mod = this->m_num_coords_pos_boundary + this->m_num_coords_modal;
-    int num_coords_vel_bou_mod = this->m_num_coords_vel_boundary + this->m_num_coords_modal;
-=======
-    unsigned int bou_mod_coords = this->m_num_coords_pos_boundary + this->m_num_coords_modal;
-    unsigned int bou_mod_coords_w = m_num_coords_vel_boundary + this->m_num_coords_modal;
->>>>>>> 51e065fa
+    unsigned int num_coords_pos_bou_mod = this->m_num_coords_pos_boundary + this->m_num_coords_modal;
+    unsigned int num_coords_vel_bou_mod = this->m_num_coords_vel_boundary + this->m_num_coords_modal;
 
     // fetch the state snapshot (modal reduced)
     double fooT;
@@ -583,13 +500,8 @@
         }
     }
 
-<<<<<<< HEAD
     P_W.setIdentity(num_coords_vel_bou_mod, num_coords_vel_bou_mod);
-    for (int i_bou = 0; i_bou < m_num_coords_vel_boundary / 6; i_bou++) {
-=======
-    P_W.setIdentity(bou_mod_coords_w, bou_mod_coords_w);
     for (unsigned int i_bou = 0; i_bou < m_num_coords_vel_boundary / 6; i_bou++) {
->>>>>>> 51e065fa
         P_W.block(6 * i_bou, 6 * i_bou, 3, 3) = floating_frame_F.GetRotMat();
     }
 
@@ -598,11 +510,7 @@
 }
 
 void ChModalAssembly::ComputeProjectionMatrix() {
-<<<<<<< HEAD
-    int num_coords_vel_bou_mod = this->m_num_coords_vel_boundary + this->m_num_coords_modal;
-=======
-    unsigned int bou_mod_coords_w = m_num_coords_vel_boundary + this->m_num_coords_modal;
->>>>>>> 51e065fa
+    unsigned int num_coords_vel_bou_mod = this->m_num_coords_vel_boundary + this->m_num_coords_modal;
 
     if (!is_projection_initialized) {
         U_locred.setZero(num_coords_vel_bou_mod, 6);
@@ -628,11 +536,7 @@
         P_perp_0 = I_bm - P_parallel_0;
 
         this->is_projection_initialized = true;
-<<<<<<< HEAD
-        if (this->m_verbose)
-=======
         if (m_verbose)
->>>>>>> 51e065fa
             std::cout << "Projection matrices are initialized.\n";
 
     } else {
@@ -675,11 +579,7 @@
 }
 
 void ChModalAssembly::ApplyModalReductionTransformation_Herting(const ChModalDamping& damping_model) {
-<<<<<<< HEAD
     // 1) compute eigenvalue and eigenvectors of the full modal assembly.
-=======
-    // 1) compute eigenvalue and eigenvectors of the full subsystem.
->>>>>>> 51e065fa
     // It is calculated in the local floating frame of reference F, thus there must be six rigid-body modes.
     // It is expected that the eigenvalues of the six rigid-body modes are zero, but
     // maybe nonzero if the geometrical stiffness matrix Kg is involved, we also have the opportunity
@@ -737,48 +637,26 @@
 
     for (unsigned int i_try = 0; i_try < 2; i_try++) {
         // The modal shapes of the first six rigid-body modes solved from the eigensolver might be not accurate,
-<<<<<<< HEAD
         // leading to potential numerical instability. Thus, we construct the rigid-body modal shapes directly.
         this->m_modal_eigvect.block(0, 0, m_num_coords_vel_boundary, 6) = Uloc_B;
         this->m_modal_eigvect.block(m_num_coords_vel_boundary, 0, m_num_coords_vel_internal, 6) = Uloc_I;
 
-        for (int i_mode = 0; i_mode < this->m_modal_eigvect.cols(); ++i_mode) {
+        for (unsigned int i_mode = 0; i_mode < this->m_modal_eigvect.cols(); ++i_mode) {
             if (c_modes(i_mode))
                 // Normalize m_modal_eigvect to improve the condition of M_red.
                 // When i_try==0, c_modes==1, it doesnot change m_modal_eigvect, but tries to obtain M_red and then find
                 // the suitable coefficents c_modes; When i_try==1, c_modes works to improve the condition of M_red for
                 // the sake of numerical stability.
-=======
-        // leanding to potential numerical instability. Thus, we construct the rigid-body modal shapes directly.
-        this->m_modal_eigvect.block(0, 0, m_num_coords_vel_boundary, 6) = Uloc_B;
-        this->m_modal_eigvect.block(m_num_coords_vel_boundary, 0, m_num_coords_vel_internal, 6) = Uloc_I;
-
-        for (unsigned int i_mode = 0; i_mode < this->m_modal_eigvect.cols(); ++i_mode) {
-            if (c_modes(i_mode))
-                // Normalize m_modal_eigvect to improve the condition of M_red.
-                // When i_try==0, c_modes==1, it doesnot change m_modal_eigvect, but tries to obtain M_red and then find the
-                // suitable coefficents c_modes;
-                // When i_try==1, c_modes works to improve the condition of M_red for the sake of numerical stability.
->>>>>>> 51e065fa
                 this->m_modal_eigvect.col(i_mode) *= c_modes(i_mode);
             else
                 this->m_modal_eigvect.col(i_mode).normalize();
         }
 
-<<<<<<< HEAD
         ChMatrixDynamic<> V_B =
             this->m_modal_eigvect.block(0, 0, m_num_coords_vel_boundary, this->m_num_coords_modal).real();
         ChMatrixDynamic<> V_I =
             this->m_modal_eigvect
                 .block(m_num_coords_vel_boundary, 0, m_num_coords_vel_internal, this->m_num_coords_modal)
-=======
-        // ChMatrixDynamic<> check_orthogonality = m_modal_eigvect.real().transpose() * full_M_loc * m_modal_eigvect.real();
-        // std::cout << "check_orthogonality:\n" << check_orthogonality << "\n";
-
-        ChMatrixDynamic<> V_B = this->m_modal_eigvect.block(0, 0, m_num_coords_vel_boundary, this->m_num_coords_modal).real();
-        ChMatrixDynamic<> V_I =
-            this->m_modal_eigvect.block(m_num_coords_vel_boundary, 0, m_num_coords_vel_internal, this->m_num_coords_modal)
->>>>>>> 51e065fa
                 .real();
 
         // Matrix of dynamic modes (V_B and V_I already computed as constrained eigenmodes,
@@ -846,18 +724,11 @@
             this->R_red.block(m_num_coords_vel_boundary, 0, m_num_coords_modal, m_num_coords_vel_boundary).setZero();
         }
 
-<<<<<<< HEAD
         // Find the suitable coefficients 'c_modes' to normalize 'm_modal_eigvect' to improve the condition number of
         // 'M_red'.
         if (i_try < 1) {
             double expected_mass = this->M_red.diagonal().head(m_num_coords_vel_boundary).mean();
-            for (int i_mode = 0; i_mode < this->m_modal_eigvect.cols(); ++i_mode)
-=======
-        // Find the suitable coefficients 'c_modes' to normalize 'm_modal_eigvect' to improve the condition number of 'M_red'.
-        if (i_try < 1) {
-            double expected_mass = this->M_red.diagonal().head(m_num_coords_vel_boundary).mean();
             for (unsigned int i_mode = 0; i_mode < this->m_modal_eigvect.cols(); ++i_mode)
->>>>>>> 51e065fa
                 c_modes(i_mode) = pow(
                     expected_mass / this->M_red(m_num_coords_vel_boundary + i_mode, m_num_coords_vel_boundary + i_mode),
                     0.5);
@@ -894,11 +765,7 @@
 }
 
 void ChModalAssembly::ApplyModalReductionTransformation_CraigBampton(const ChModalDamping& damping_model) {
-<<<<<<< HEAD
     // 1) compute eigenvalue and eigenvectors of the full modal assembly.
-=======
-    // 1) compute eigenvalue and eigenvectors of the full subsystem.
->>>>>>> 51e065fa
     // It is calculated in the local floating frame of reference F, thus there must be six rigid-body modes.
     // It is expected that the eigenvalues of the six rigid-body modes are zero, but
     // maybe nonzero if the geometrical stiffness matrix Kg is involved, we also have the opportunity
@@ -952,37 +819,20 @@
     ChVectorDynamic<> c_modes(this->m_modal_eigvect.cols());
     c_modes.setOnes();
 
-<<<<<<< HEAD
-    for (int i_try = 0; i_try < 2; i_try++) {
-        for (int i_mode = 0; i_mode < this->m_modal_eigvect.cols(); ++i_mode) {
+    for (unsigned int i_try = 0; i_try < 2; i_try++) {
+        for (unsigned int i_mode = 0; i_mode < this->m_modal_eigvect.cols(); ++i_mode) {
             if (c_modes(i_mode))
                 // Normalize m_modal_eigvect to improve the condition of M_red.
                 // When i_try==0, c_modes==1, it doesnot change m_modal_eigvect, but tries to obtain M_red and then find
                 // the suitable coefficents c_modes; When i_try==1, c_modes works to improve the condition of M_red for
                 // the sake of numerical stability.
-=======
-    for (unsigned int i_try = 0; i_try < 2; i_try++) {
-        for (unsigned int i_mode = 0; i_mode < this->m_modal_eigvect.cols(); ++i_mode) {
-            if (c_modes(i_mode))
-                // Normalize m_modal_eigvect to improve the condition of M_red.
-                // When i_try==0, c_modes==1, it doesnot change m_modal_eigvect, but tries to obtain M_red and then find the
-                // suitable coefficents c_modes;
-                // When i_try==1, c_modes works to improve the condition of M_red for the sake of numerical stability.
->>>>>>> 51e065fa
                 this->m_modal_eigvect.col(i_mode) *= c_modes(i_mode);
             else
                 this->m_modal_eigvect.col(i_mode).normalize();
         }
 
-<<<<<<< HEAD
         ChMatrixDynamic<> V_I =
             this->m_modal_eigvect.block(0, 0, m_num_coords_vel_internal, this->m_num_coords_modal).real();
-=======
-        // ChMatrixDynamic<> check_orthogonality = m_modal_eigvect.real().transpose() * full_M_loc * m_modal_eigvect.real();
-        // std::cout << "check_orthogonality:\n" << check_orthogonality << "\n";
-
-        ChMatrixDynamic<> V_I = this->m_modal_eigvect.block(0, 0, m_num_coords_vel_internal, this->m_num_coords_modal).real();
->>>>>>> 51e065fa
 
         // Matrix of dynamic modes (V_I already computed as constrained eigenmodes,
         // but use K_IIc instead of K_II anyway, to reuse K_IIc already factored before)
@@ -1045,18 +895,11 @@
             this->R_red.block(m_num_coords_vel_boundary, 0, m_num_coords_modal, m_num_coords_vel_boundary).setZero();
         }
 
-<<<<<<< HEAD
         // Find the suitable coefficients 'c_modes' to normalize 'm_modal_eigvect' to improve the condition number of
         // 'M_red'.
         if (i_try < 1) {
             double expected_mass = this->M_red.diagonal().head(m_num_coords_vel_boundary).mean();
-            for (int i_mode = 0; i_mode < this->m_modal_eigvect.cols(); ++i_mode)
-=======
-        // Find the suitable coefficients 'c_modes' to normalize 'm_modal_eigvect' to improve the condition number of 'M_red'.
-        if (i_try < 1) {
-            double expected_mass = this->M_red.diagonal().head(m_num_coords_vel_boundary).mean();
             for (unsigned int i_mode = 0; i_mode < this->m_modal_eigvect.cols(); ++i_mode)
->>>>>>> 51e065fa
                 c_modes(i_mode) = pow(
                     expected_mass / this->M_red(m_num_coords_vel_boundary + i_mode, m_num_coords_vel_boundary + i_mode),
                     0.5);
@@ -1100,17 +943,10 @@
     this->M_sup.setZero();
     M_sup = P_W * M_red * P_W.transpose();
 
-<<<<<<< HEAD
-    int num_coords_vel_bou_mod = m_num_coords_vel_boundary + this->m_num_coords_modal;
+    unsigned int num_coords_vel_bou_mod = m_num_coords_vel_boundary + this->m_num_coords_modal;
     ChMatrixDynamic<> O_F;
     O_F.setZero(num_coords_vel_bou_mod, num_coords_vel_bou_mod);
-    for (int i_bou = 0; i_bou < m_num_coords_vel_boundary / 6; i_bou++)
-=======
-    unsigned int bou_mod_coords_w = m_num_coords_vel_boundary + this->m_num_coords_modal;
-    ChMatrixDynamic<> O_F;
-    O_F.setZero(bou_mod_coords_w, bou_mod_coords_w);
     for (unsigned int i_bou = 0; i_bou < m_num_coords_vel_boundary / 6; i_bou++)
->>>>>>> 51e065fa
         O_F.block(6 * i_bou, 6 * i_bou, 3, 3) = ChStarMatrix33<>(floating_frame_F.GetAngVelLocal());
 
     // Inertial damping matrix, also called as gyroscopic damping matrix
@@ -1120,13 +956,8 @@
     // Inertial stiffness matrix, is zero
     this->Ki_sup.setZero();
 
-<<<<<<< HEAD
-    if (!m_use_linear_inertial_term) {// The below block of code might cause numerical instabilities in current test
-        int num_coords_pos_bou_mod = this->m_num_coords_pos_boundary + this->m_num_coords_modal;
-=======
-    if (!m_use_linear_inertial_term) {
-        unsigned int bou_mod_coords = this->m_num_coords_pos_boundary + this->m_num_coords_modal;
->>>>>>> 51e065fa
+    if (!m_m_use_linear_inertial_term) {// The below block of code might cause numerical instabilities in current test
+        unsigned int num_coords_pos_bou_mod = this->m_num_coords_pos_boundary + this->m_num_coords_modal;
 
         // fetch the state snapshot (modal reduced)
         double fooT;
@@ -1141,13 +972,8 @@
         this->IntStateGatherAcceleration(0, a_mod);
 
         ChMatrixDynamic<> V;
-<<<<<<< HEAD
         V.setZero(num_coords_vel_bou_mod, 6);
-        for (int i_bou = 0; i_bou < m_num_coords_vel_boundary / 6; i_bou++) {
-=======
-        V.setZero(bou_mod_coords_w, 6);
         for (unsigned int i_bou = 0; i_bou < m_num_coords_vel_boundary / 6; i_bou++) {
->>>>>>> 51e065fa
             V.block(6 * i_bou, 3, 3, 3) =
                 ChStarMatrix33<>(floating_frame_F.GetRot().RotateBack(v_mod.segment(6 * i_bou, 3)));
         }
@@ -1167,23 +993,13 @@
 
         //// Leading to divergence. DO NOT use it.
         // ChMatrixDynamic<> O_B;
-<<<<<<< HEAD
         // O_B.setZero(num_coords_vel_bou_mod, num_coords_vel_bou_mod);
-        // for (int i_bou = 0; i_bou < m_num_coords_vel_boundary / 6; i_bou++) {
+        // for (unsigned int i_bou = 0; i_bou < m_num_coords_vel_boundary / 6; i_bou++) {
         //     O_B.block(6 * i_bou + 3, 6 * i_bou + 3, 3, 3) = ChStarMatrix33<>(v_mod.segment(6 * i_bou + 3, 3));
         // }
         // ChMatrixDynamic<> O_thetamom;
         // O_thetamom.setZero(num_coords_vel_bou_mod, num_coords_vel_bou_mod);
-        // for (int i_bou = 0; i_bou < m_num_coords_vel_boundary / 6; i_bou++) {
-=======
-        // O_B.setZero(bou_mod_coords_w, bou_mod_coords_w);
         // for (unsigned int i_bou = 0; i_bou < m_num_coords_vel_boundary / 6; i_bou++) {
-        //     O_B.block(6 * i_bou + 3, 6 * i_bou + 3, 3, 3) = ChStarMatrix33<>(v_mod.segment(6 * i_bou + 3, 3));
-        // }
-        // ChMatrixDynamic<> O_thetamom;
-        // O_thetamom.setZero(bou_mod_coords_w, bou_mod_coords_w);
-        // for (unsigned int i_bou = 0; i_bou < m_num_coords_vel_boundary / 6; i_bou++) {
->>>>>>> 51e065fa
         //     O_thetamom.block(6 * i_bou + 3, 6 * i_bou + 3, 3, 3) = ChStarMatrix33<>(momen.segment(6 * i_bou + 3, 3));
         // }
         // Ri_sup += -O_thetamom + O_B * M_red * P_W.transpose();
@@ -1194,15 +1010,9 @@
         //                             ((O_F + O_B) * M_red + MVPFQ - MVPFQ.transpose()) * (P_W.transpose() * v_mod);
         // ChMatrixDynamic<> V_iner;
         // ChMatrixDynamic<> V_acc;
-<<<<<<< HEAD
         // V_iner.setZero(num_coords_vel_bou_mod, 6);
         // V_acc.setZero(num_coords_vel_bou_mod, 6);
-        // for (int i_bou = 0; i_bou < m_num_coords_vel_boundary / 6; i_bou++) {
-=======
-        // V_iner.setZero(bou_mod_coords_w, 6);
-        // V_acc.setZero(bou_mod_coords_w, 6);
         // for (unsigned int i_bou = 0; i_bou < m_num_coords_vel_boundary / 6; i_bou++) {
->>>>>>> 51e065fa
         //     V_iner.block(6 * i_bou, 3, 3, 3) = ChStarMatrix33<>(f_loc_C.segment(6 * i_bou, 3));
         //     V_acc.block(6 * i_bou, 3, 3, 3) =
         //         ChStarMatrix33<>(floating_frame_F.GetRot().RotateBack(a_mod.segment(6 * i_bou, 3)));
@@ -1232,11 +1042,7 @@
 }
 
 void ChModalAssembly::ComputeStiffnessMatrix() {
-<<<<<<< HEAD
-    if (!this->m_is_model_reduced)
-=======
     if (!m_is_model_reduced)
->>>>>>> 51e065fa
         return;
 
     ChMatrixDynamic<> PTKP = P_perp_0.transpose() * K_red * P_perp_0;
@@ -1244,13 +1050,8 @@
     Km_sup = P_W * PTKP * P_W.transpose();
 
     {  // geometric stiffness matrix of reduced modal assembly
-<<<<<<< HEAD
-        int num_coords_pos_bou_mod = this->m_num_coords_pos_boundary + this->m_num_coords_modal;
-        int num_coords_vel_bou_mod = m_num_coords_vel_boundary + this->m_num_coords_modal;
-=======
-        unsigned int bou_mod_coords = this->m_num_coords_pos_boundary + this->m_num_coords_modal;
-        unsigned int bou_mod_coords_w = m_num_coords_vel_boundary + this->m_num_coords_modal;
->>>>>>> 51e065fa
+        unsigned int num_coords_pos_bou_mod = this->m_num_coords_pos_boundary + this->m_num_coords_modal;
+        unsigned int num_coords_vel_bou_mod = m_num_coords_vel_boundary + this->m_num_coords_modal;
 
         double fooT;
         ChState x_mod;       // =[qB; eta]
@@ -1259,15 +1060,9 @@
         v_mod.setZero(num_coords_vel_bou_mod, nullptr);
         this->IntStateGather(0, x_mod, 0, v_mod, fooT);
 
-<<<<<<< HEAD
         ChStateDelta u_locred(num_coords_vel_bou_mod, nullptr);
         ChStateDelta e_locred(num_coords_vel_bou_mod, nullptr);
         ChStateDelta edt_locred(num_coords_vel_bou_mod, nullptr);
-=======
-        ChStateDelta u_locred(bou_mod_coords_w, nullptr);
-        ChStateDelta e_locred(bou_mod_coords_w, nullptr);
-        ChStateDelta edt_locred(bou_mod_coords_w, nullptr);
->>>>>>> 51e065fa
         this->GetStateLocal(u_locred, e_locred, edt_locred);
 
         ChVectorDynamic<> g_loc_alpha(num_coords_vel_bou_mod);
@@ -1276,13 +1071,8 @@
         ChMatrixDynamic<> V_F1;
         V_F1.setZero(num_coords_vel_bou_mod, 6);
         ChMatrixDynamic<> V_F2;
-<<<<<<< HEAD
         V_F2.setZero(num_coords_vel_bou_mod, 6);
-        for (int i_bou = 0; i_bou < m_num_coords_vel_boundary / 6; i_bou++) {
-=======
-        V_F2.setZero(bou_mod_coords_w, 6);
         for (unsigned int i_bou = 0; i_bou < m_num_coords_vel_boundary / 6; i_bou++) {
->>>>>>> 51e065fa
             V_F1.block(6 * i_bou, 3, 3, 3) = ChStarMatrix33<>(g_loc_alpha.segment(6 * i_bou, 3));
             V_F2.block(6 * i_bou, 3, 3, 3) = ChStarMatrix33<>(u_locred.segment(6 * i_bou, 3));
         }
@@ -1424,19 +1214,6 @@
                                                ChSparseMatrix& full_K,
                                                ChSparseMatrix& full_Cq,
                                                const ChModalSolveUndamped& n_modes_settings) {
-<<<<<<< HEAD
-=======
-    m_timer_setup.start();
-
-    // cannot use more modes than n. of tot coords, if so, clamp
-    // unsigned int nmodes_clamped = ChMin(nmodes, m_num_coords_vel);
-
-    // assert(full_M.rows() == m_num_coords_vel);
-    // assert(full_K.rows() == m_num_coords_vel);
-    // assert(full_Cq.cols() == m_num_coords_vel);
-
-    m_timer_setup.stop();
->>>>>>> 51e065fa
 
     // SOLVE EIGENVALUE
     // for undamped system (use generalized constrained eigen solver)
@@ -1489,13 +1266,8 @@
     // - Must work with large dimension and sparse matrices only
     // - Must work also in free-free cases, with 6 rigid body modes at 0 frequency.
     m_timer_modal_solver_call.start();
-<<<<<<< HEAD
     n_modes_settings.Solve(full_M_loc, full_R_loc, full_K_loc, full_Cq_loc, this->m_modal_eigvect,
                            this->m_modal_eigvals, this->m_modal_freq, this->m_modal_damping_ratios);
-=======
-    n_modes_settings.Solve(full_M, full_R, full_K, full_Cq, this->m_modal_eigvect, this->m_modal_eigvals, this->m_modal_freq,
-                           this->m_modal_damping_ratios);
->>>>>>> 51e065fa
     m_timer_modal_solver_call.stop();
 
     m_timer_setup.start();
@@ -1505,11 +1277,7 @@
     return true;
 }
 
-<<<<<<< HEAD
-void ChModalAssembly::SetFullStateWithModeOverlay(int n_mode, double phase, double amplitude) {
-=======
 void ChModalAssembly::SetFullStateWithModeOverlay(unsigned int n_mode, double phase, double amplitude) {
->>>>>>> 51e065fa
     if (n_mode >= m_modal_eigvect.cols()) {
         Update();
         throw std::runtime_error("Error: mode " + std::to_string(n_mode) + " is beyond the " +
@@ -1518,29 +1286,7 @@
 
     if (m_modal_eigvect.rows() != m_num_coords_vel) {
         Update();
-<<<<<<< HEAD
         return;  // TODO: why returning? what the Update would do?
-=======
-        return; // TODO: why returning? what the Update would do?
-    }
-
-
-    bool is_model_reduced_bkp = m_is_model_reduced;
-    // TODO: the following code is copied from other places, might be restuctured.
-    if (!m_is_model_reduced)
-    {
-        SetupInitial();
-        Setup();
-        Update();
-
-        // fetch the initial state of assembly, full not reduced, as an initialization
-        double fooT;
-        m_full_state_x0.setZero(m_num_coords_pos, nullptr); //[qB; qI]
-        ChStateDelta full_assembly_v;
-        full_assembly_v.setZero(m_num_coords_vel, nullptr);
-        IntStateGather(0, m_full_state_x0, 0, full_assembly_v, fooT);
-        m_is_model_reduced = false;
->>>>>>> 51e065fa
     }
     
 
@@ -1561,21 +1307,12 @@
 
     // transform the above local increment in F to the original mixed basis,
     // then it can be accumulated to m_full_state_x0 to update the position.
-<<<<<<< HEAD
-    for (int i = 0; i < m_num_coords_vel / 6; ++i) {
-=======
     for (unsigned int i = 0; i < m_num_coords_vel / 6; ++i) {
->>>>>>> 51e065fa
         assembly_Dx.segment(6 * i, 3) =
             floating_frame_F.GetRotMat() * assembly_Dx_loc.segment(6 * i, 3);       // translation
         assembly_Dx.segment(6 * i + 3, 3) = assembly_Dx_loc.segment(6 * i + 3, 3);  // rotation
     }
 
-<<<<<<< HEAD
-=======
-    
-
->>>>>>> 51e065fa
     this->IntStateIncrement(0, assembly_x_new, this->m_full_state_x0, 0,
                             assembly_Dx);  // x += amplitude * eigenvector
 
@@ -1590,17 +1327,10 @@
     if (!this->m_is_model_reduced)
         return;
 
-<<<<<<< HEAD
-    int num_coords_pos_bou_int = this->m_num_coords_pos_boundary + this->m_num_coords_pos_internal;
-    int num_coords_vel_bou_int = m_num_coords_vel_boundary + m_num_coords_vel_internal;
-    int num_coords_pos_bou_mod = this->m_num_coords_pos_boundary + this->m_num_coords_modal;
-    int num_coords_vel_bou_mod = m_num_coords_vel_boundary + this->m_num_coords_modal;
-=======
-    unsigned int bou_int_coords = this->m_num_coords_pos_boundary + this->m_num_coords_pos_internal;
-    unsigned int bou_int_coords_w = m_num_coords_vel_boundary + m_num_coords_vel_internal;
-    unsigned int bou_mod_coords = this->m_num_coords_pos_boundary + this->m_num_coords_modal;
-    unsigned int bou_mod_coords_w = m_num_coords_vel_boundary + this->m_num_coords_modal;
->>>>>>> 51e065fa
+    unsigned int num_coords_pos_bou_int = this->m_num_coords_pos_boundary + this->m_num_coords_pos_internal;
+    unsigned int num_coords_vel_bou_int = m_num_coords_vel_boundary + m_num_coords_vel_internal;
+    unsigned int num_coords_pos_bou_mod = this->m_num_coords_pos_boundary + this->m_num_coords_modal;
+    unsigned int num_coords_vel_bou_mod = m_num_coords_vel_boundary + this->m_num_coords_modal;
 
     if (this->Psi.rows() != num_coords_vel_bou_int || this->Psi.cols() != num_coords_vel_bou_mod)
         return;
@@ -1614,15 +1344,9 @@
 
     // Update w.r.t. the undeformed configuration
 
-<<<<<<< HEAD
     ChStateDelta u_locred(num_coords_vel_bou_mod, nullptr);
     ChStateDelta e_locred(num_coords_vel_bou_mod, nullptr);
     ChStateDelta edt_locred(num_coords_vel_bou_mod, nullptr);
-=======
-    ChStateDelta u_locred(bou_mod_coords_w, nullptr);
-    ChStateDelta e_locred(bou_mod_coords_w, nullptr);
-    ChStateDelta edt_locred(bou_mod_coords_w, nullptr);
->>>>>>> 51e065fa
     this->GetStateLocal(u_locred, e_locred, edt_locred);
 
     ChStateDelta Dx_internal_loc;  // =[delta_qI^bar]
@@ -2296,24 +2020,13 @@
     }
 }
 
-<<<<<<< HEAD
 void ChModalAssembly::GetStateLocal(ChStateDelta& u_locred, ChStateDelta& e_locred, ChStateDelta& edt_locred) {
-=======
-void ChModalAssembly::GetStateLocal(ChStateDelta& u_locred,
-                                    ChStateDelta& e_locred,
-                                    ChStateDelta& edt_locred) {
->>>>>>> 51e065fa
     if (m_is_model_reduced == false) {
         // to do? not useful for the moment.
         return;
     } else {
-<<<<<<< HEAD
-        int num_coords_pos_bou_mod = this->m_num_coords_pos_boundary + this->m_num_coords_modal;
-        int num_coords_vel_bou_mod = m_num_coords_vel_boundary + this->m_num_coords_modal;
-=======
-        unsigned int bou_mod_coords = this->m_num_coords_pos_boundary + this->m_num_coords_modal;
-        unsigned int bou_mod_coords_w = m_num_coords_vel_boundary + this->m_num_coords_modal;
->>>>>>> 51e065fa
+        unsigned int num_coords_pos_bou_mod = this->m_num_coords_pos_boundary + this->m_num_coords_modal;
+        unsigned int num_coords_vel_bou_mod = m_num_coords_vel_boundary + this->m_num_coords_modal;
 
         u_locred.setZero(num_coords_vel_bou_mod, nullptr);    // =u_locred =P_W^T*[\delta qB; \delta eta]
         e_locred.setZero(num_coords_vel_bou_mod, nullptr);    // =e_locred =[qB^bar; eta]
@@ -2328,11 +2041,7 @@
         this->IntStateGather(0, x_mod, 0, v_mod, fooT);
 
         u_locred.tail(m_num_coords_modal) = modal_q;
-<<<<<<< HEAD
-        for (int i_bou = 0; i_bou < m_num_coords_vel_boundary / 6; i_bou++) {
-=======
         for (unsigned int i_bou = 0; i_bou < m_num_coords_vel_boundary / 6; i_bou++) {
->>>>>>> 51e065fa
             // Computed with respect to the initial configuration
             u_locred.segment(6 * i_bou, 3) =
                 floating_frame_F.GetRot().RotateBack(x_mod.segment(7 * i_bou, 3)).eigen() -
@@ -2352,60 +2061,17 @@
 
         // local elastic displacement
         e_locred.tail(m_num_coords_modal) = x_mod.segment(m_num_coords_pos_boundary, m_num_coords_modal);
-<<<<<<< HEAD
-        for (int i_bou = 0; i_bou < m_num_coords_vel_boundary / 6; i_bou++) {
-=======
         for (unsigned int i_bou = 0; i_bou < m_num_coords_vel_boundary / 6; i_bou++) {
->>>>>>> 51e065fa
             ChVector3d r_B = x_mod.segment(7 * i_bou, 3);
             ChVector3d r_BF_0 = floating_frame_F0.GetRot().RotateBack(
                 (m_full_state_x0.segment(7 * i_bou, 3) - floating_frame_F0.GetPos().eigen()));
             e_locred.segment(6 * i_bou, 3) =
                 (floating_frame_F.GetRot().RotateBack((r_B - floating_frame_F.GetPos())) - r_BF_0).eigen();
-<<<<<<< HEAD
 
             ChQuaternion<> quat_bou = x_mod.segment(7 * i_bou + 3, 4);
             ChQuaternion<> quat_bou0 = m_full_state_x0.segment(7 * i_bou + 3, 4);
             ChQuaternion<> q_delta = quat_bou0.GetConjugate() * floating_frame_F0.GetRot() *
                                      floating_frame_F.GetRot().GetConjugate() * quat_bou;
-            // ChQuaternion<> q_delta = floating_frame_F.GetRot().GetConjugate() * quat_bou *
-            // quat_bou0.GetConjugate() * floating_frame_F0.GetRot();
-            // e_locred.segment(6 * i_bou + 3, 3) = q_delta.SetFromRotVec().eigen();
-
-            double delta_rot_angle;
-            ChVector3d delta_rot_dir;
-            q_delta.GetAngleAxis(delta_rot_angle, delta_rot_dir);
-            e_locred.segment(6 * i_bou + 3, 3) = delta_rot_angle * delta_rot_dir.eigen();
-        }
-
-        // local elastic velocity
-        edt_locred.tail(m_num_coords_modal) = v_mod.segment(m_num_coords_vel_boundary, m_num_coords_modal);
-        for (int i_bou = 0; i_bou < m_num_coords_vel_boundary / 6; i_bou++) {
-            ChVector3d r_B = x_mod.segment(7 * i_bou, 3);
-            ChVector3d v_B = v_mod.segment(6 * i_bou, 3);
-            ChVector3d r_BF_loc = floating_frame_F.GetRot().RotateBack(r_B - floating_frame_F.GetPos());
-            edt_locred.segment(6 * i_bou, 3) =
-                (floating_frame_F.GetRot().RotateBack(v_B - floating_frame_F.GetPosDt()) +
-                 ChStarMatrix33(r_BF_loc) * floating_frame_F.GetAngVelLocal())
-                    .eigen();
-
-            ChVector3d wloc_B = v_mod.segment(6 * i_bou + 3, 3);
-            ChQuaternion<> quat_bou = x_mod.segment(7 * i_bou + 3, 4);
-            edt_locred.segment(6 * i_bou + 3, 3) =
-                (wloc_B - quat_bou.RotateBack(floating_frame_F.GetAngVelParent())).eigen();
-        }
-
-        //// DEVELOPER NOTES
-        // Do not try to do the following since it causes instabilities:
-        // // local elastic displacement
-        // e_locred = P_perp_0 * u_locred;
-
-=======
-
-            ChQuaternion<> quat_bou = x_mod.segment(7 * i_bou + 3, 4);
-            ChQuaternion<> quat_bou0 = m_full_state_x0.segment(7 * i_bou + 3, 4);
-            ChQuaternion<> q_delta = quat_bou0.GetConjugate() * floating_frame_F0.GetRot() *
-                                        floating_frame_F.GetRot().GetConjugate() * quat_bou;
             // ChQuaternion<> q_delta = floating_frame_F.GetRot().GetConjugate() * quat_bou *
             // quat_bou0.GetConjugate() * floating_frame_F0.GetRot();
             // e_locred.segment(6 * i_bou + 3, 3) = q_delta.SetFromRotVec().eigen();
@@ -2437,8 +2103,7 @@
         // Do not try to do the following since it causes instabilities:
         // // local elastic displacement
         // e_locred = P_perp_0 * u_locred;
-           
->>>>>>> 51e065fa
+
         // // local elastic velocity
         // edt_locred = P_perp_0 * (P_W.transpose() * v_mod);
     }
@@ -2731,25 +2396,14 @@
                 item->IntLoadResidual_F(displ_v + item->GetOffset_w(), R, c);
         }
     } else {
-<<<<<<< HEAD
-        int num_coords_pos_bou_mod = this->m_num_coords_pos_boundary + this->m_num_coords_modal;
-        int num_coords_vel_bou_mod = this->m_num_coords_vel_boundary + this->m_num_coords_modal;
+        unsigned int num_coords_pos_bou_mod = this->m_num_coords_pos_boundary + this->m_num_coords_modal;
+        unsigned int num_coords_vel_bou_mod = this->m_num_coords_vel_boundary + this->m_num_coords_modal;
 
         // 1-
         // Add elastic forces from current modal deformations
         ChStateDelta u_locred(num_coords_vel_bou_mod, nullptr);
         ChStateDelta e_locred(num_coords_vel_bou_mod, nullptr);
         ChStateDelta edt_locred(num_coords_vel_bou_mod, nullptr);
-=======
-        unsigned int bou_mod_coords = this->m_num_coords_pos_boundary + this->m_num_coords_modal;
-        unsigned int bou_mod_coords_w = m_num_coords_vel_boundary + this->m_num_coords_modal;
-
-        // 1-
-        // Add elastic forces from current modal deformations
-        ChStateDelta u_locred(bou_mod_coords_w, nullptr);
-        ChStateDelta e_locred(bou_mod_coords_w, nullptr);
-        ChStateDelta edt_locred(bou_mod_coords_w, nullptr);
->>>>>>> 51e065fa
         this->GetStateLocal(u_locred, e_locred, edt_locred);
 
         // note: - sign
@@ -2767,13 +2421,8 @@
             this->IntStateGather(0, x_mod, 0, v_mod, fooT);
 
             ChMatrixDynamic<> O_F;
-<<<<<<< HEAD
             O_F.setZero(num_coords_vel_bou_mod, num_coords_vel_bou_mod);
-            for (int i_bou = 0; i_bou < (int)(m_num_coords_vel_boundary / 6.); i_bou++)
-=======
-            O_F.setZero(bou_mod_coords_w, bou_mod_coords_w);
             for (unsigned int i_bou = 0; i_bou < (m_num_coords_vel_boundary / 6.); i_bou++)
->>>>>>> 51e065fa
                 O_F.block(6 * i_bou, 6 * i_bou, 3, 3) = ChStarMatrix33<>(floating_frame_F.GetAngVelLocal());
 
             ChMatrixDynamic<> mat_OF = P_W * O_F * M_red * P_W.transpose();
@@ -2782,13 +2431,8 @@
 
             if (!m_use_linear_inertial_term) {
                 ChMatrixDynamic<> V;
-<<<<<<< HEAD
                 V.setZero(num_coords_vel_bou_mod, 6);
-                for (int i_bou = 0; i_bou < (int)(m_num_coords_vel_boundary / 6.); i_bou++) {
-=======
-                V.setZero(bou_mod_coords_w, 6);
                 for (unsigned int i_bou = 0; i_bou < (m_num_coords_vel_boundary / 6.); i_bou++) {
->>>>>>> 51e065fa
                     V.block(6 * i_bou, 3, 3, 3) =
                         ChStarMatrix33<>(floating_frame_F.GetRot().RotateBack(v_mod.segment(6 * i_bou, 3)));
                 }
@@ -2797,13 +2441,8 @@
 
                 //// leading to divergence. DO NOT use it.
                 // ChMatrixDynamic<> O_B;
-<<<<<<< HEAD
                 // O_B.setZero(num_coords_vel_bou_mod, num_coords_vel_bou_mod);
-                // for (int i_bou = 0; i_bou < (int)(m_num_coords_vel_boundary / 6.); i_bou++) {
-=======
-                // O_B.setZero(bou_mod_coords_w, bou_mod_coords_w);
                 // for (unsigned int i_bou = 0; i_bou < (m_num_coords_vel_boundary / 6.); i_bou++) {
->>>>>>> 51e065fa
                 //     O_B.block(6 * i_bou + 3, 6 * i_bou + 3, 3, 3) = ChStarMatrix33<>(v_mod.segment(6 * i_bou + 3,
                 //     3));
                 // }
@@ -3099,7 +2738,7 @@
 void ChModalAssembly::LoadConstraintJacobians() {
     ChAssembly::LoadConstraintJacobians();  // parent
 
-    if (m_is_model_reduced == false) {
+    if (!m_is_model_reduced) {
         for (auto& body : internal_bodylist) {
             body->LoadConstraintJacobians();
         }
@@ -3118,57 +2757,30 @@
     }
 }
 
-<<<<<<< HEAD
-void ChModalAssembly::InjectKRMmatrices(ChSystemDescriptor& descriptor) {
-    if (m_is_model_reduced == false) {
-        ChAssembly::InjectKRMmatrices(descriptor);  // parent
+void ChModalAssembly::InjectKRMMatrices(ChSystemDescriptor& mdescriptor) {
+    if (!m_is_model_reduced) {
+        ChAssembly::InjectKRMMatrices(mdescriptor);  // parent
 
         for (auto& body : internal_bodylist) {
-            body->InjectKRMmatrices(descriptor);
+            body->InjectKRMMatrices(descriptor);
         }
         for (auto& link : internal_linklist) {
-            link->InjectKRMmatrices(descriptor);
+            link->InjectKRMMatrices(descriptor);
         }
         for (auto& mesh : internal_meshlist) {
-            mesh->InjectKRMmatrices(descriptor);
+            mesh->InjectKRMMatrices(descriptor);
         }
         for (auto& item : internal_otherphysicslist) {
-            item->InjectKRMmatrices(descriptor);
+            item->InjectKRMMatrices(descriptor);
         }
     } else {
-        descriptor.InsertKblock(&this->modal_Hblock);
-    }
-}
-
-void ChModalAssembly::KRMmatricesLoad(double Kfactor, double Rfactor, double Mfactor) {
-    if (m_is_model_reduced == false) {
-        ChAssembly::KRMmatricesLoad(Kfactor, Rfactor, Mfactor);  // parent
-=======
-void ChModalAssembly::InjectKRMMatrices(ChSystemDescriptor& mdescriptor) {
-    if (m_is_model_reduced == false) {
-        ChAssembly::InjectKRMMatrices(mdescriptor);  // parent
-
-        for (auto& body : internal_bodylist) {
-            body->InjectKRMMatrices(mdescriptor);
-        }
-        for (auto& link : internal_linklist) {
-            link->InjectKRMMatrices(mdescriptor);
-        }
-        for (auto& mesh : internal_meshlist) {
-            mesh->InjectKRMMatrices(mdescriptor);
-        }
-        for (auto& item : internal_otherphysicslist) {
-            item->InjectKRMMatrices(mdescriptor);
-        }
-    } else {
-        mdescriptor.InsertKRMBlock(&this->modal_Hblock);
+        descriptor.InsertKRMBlock(&this->modal_Hblock);
     }
 }
 
 void ChModalAssembly::LoadKRMMatrices(double Kfactor, double Rfactor, double Mfactor) {
     if (m_is_model_reduced == false) {
         ChAssembly::LoadKRMMatrices(Kfactor, Rfactor, Mfactor);  // parent
->>>>>>> 51e065fa
 
         for (auto& body : internal_bodylist) {
             body->LoadKRMMatrices(Kfactor, Rfactor, Mfactor);
